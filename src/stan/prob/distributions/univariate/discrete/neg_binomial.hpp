--- conflicted
+++ resolved
@@ -9,11 +9,6 @@
 #include <stan/error_handling/scalar/check_nonnegative.hpp>
 #include <stan/error_handling/scalar/check_positive_finite.hpp>
 #include <stan/math/constants.hpp>
-<<<<<<< HEAD
-=======
-#include <stan/math/functions/binomial_coefficient_log.hpp>
-#include <stan/math/functions/multiply_log.hpp>
->>>>>>> 616f9a5d
 #include <stan/math/functions/value_of.hpp>
 #include <stan/math/functions/binomial_coefficient_log.hpp>
 #include <stan/math/functions/multiply_log.hpp>
@@ -26,15 +21,10 @@
 #include <stan/prob/constants.hpp>
 #include <stan/prob/distributions/univariate/continuous/gamma.hpp>
 #include <stan/prob/distributions/univariate/discrete/poisson.hpp>
-<<<<<<< HEAD
-
 #include <stan/prob/internal_math/math/grad_reg_inc_beta.hpp>
 #include <stan/prob/internal_math/math/inc_beta.hpp>
 #include <stan/prob/internal_math/fwd/inc_beta.hpp>
 #include <stan/prob/internal_math/rev/inc_beta.hpp>
-
-=======
->>>>>>> 616f9a5d
 
 namespace stan {
 
@@ -66,17 +56,10 @@
             && stan::length(beta)))
         return 0.0;
       
-<<<<<<< HEAD
       T_partials_return logp(0.0);
-      check_nonnegative(function, n, "Failures variable", &logp);
-      check_positive_finite(function, alpha, "Shape parameter", &logp);
-      check_positive_finite(function, beta, "Inverse scale parameter", &logp);
-=======
-      double logp(0.0);
       check_nonnegative(function, "Failures variable", n);
       check_positive_finite(function, "Shape parameter", alpha);
       check_positive_finite(function, "Inverse scale parameter", beta);
->>>>>>> 616f9a5d
       check_consistent_sizes(function,
                              "Failures variable", n,
                              "Shape parameter", alpha,
@@ -204,22 +187,14 @@
     typename return_type<T_shape, T_inv_scale>::type
     neg_binomial_cdf(const T_n& n, const T_shape& alpha, 
                      const T_inv_scale& beta) {
-<<<<<<< HEAD
-      static const char* function = "stan::prob::neg_binomial_cdf(%1%)";
+      static const std::string function("stan::prob::neg_binomial_cdf");
       typedef typename stan::partials_return_type<T_n,T_shape,
                                                   T_inv_scale>::type 
         T_partials_return;
-
-      using stan::math::check_positive_finite;      
-      using stan::math::check_nonnegative;
-      using stan::math::check_consistent_sizes;
-=======
-      static const std::string function("stan::prob::neg_binomial_cdf");
           
       using stan::error_handling::check_positive_finite;      
       using stan::error_handling::check_nonnegative;
       using stan::error_handling::check_consistent_sizes;
->>>>>>> 616f9a5d
       using stan::prob::include_summand;
           
       // Ensure non-zero arugment lengths
@@ -343,24 +318,15 @@
               typename T_inv_scale>
     typename return_type<T_shape, T_inv_scale>::type
     neg_binomial_cdf_log(const T_n& n, const T_shape& alpha, 
-<<<<<<< HEAD
-                         const T_inv_scale& beta) {
-      static const char* function = "stan::prob::neg_binomial_cdf_log(%1%)";
+                     const T_inv_scale& beta) {
+      static const std::string function("stan::prob::neg_binomial_cdf_log");
       typedef typename stan::partials_return_type<T_n,T_shape,
                                                   T_inv_scale>::type 
         T_partials_return;
-
-      using stan::math::check_positive_finite;      
-      using stan::math::check_nonnegative;
-      using stan::math::check_consistent_sizes;
-=======
-                     const T_inv_scale& beta) {
-      static const std::string function("stan::prob::neg_binomial_cdf_log");
           
       using stan::error_handling::check_positive_finite;      
       using stan::error_handling::check_nonnegative;
       using stan::error_handling::check_consistent_sizes;
->>>>>>> 616f9a5d
       using stan::prob::include_summand;
           
       // Ensure non-zero arugment lengths
@@ -467,24 +433,15 @@
               typename T_inv_scale>
     typename return_type<T_shape, T_inv_scale>::type
     neg_binomial_ccdf_log(const T_n& n, const T_shape& alpha, 
-<<<<<<< HEAD
-                          const T_inv_scale& beta) {
-      static const char* function = "stan::prob::neg_binomial_ccdf_log(%1%)";
+                     const T_inv_scale& beta) {
+      static const std::string function("stan::prob::neg_binomial_ccdf_log");
       typedef typename stan::partials_return_type<T_n,T_shape,
                                                   T_inv_scale>::type
         T_partials_return;
-
-      using stan::math::check_positive_finite;      
-      using stan::math::check_nonnegative;
-      using stan::math::check_consistent_sizes;
-=======
-                     const T_inv_scale& beta) {
-      static const std::string function("stan::prob::neg_binomial_ccdf_log");
           
       using stan::error_handling::check_positive_finite;      
       using stan::error_handling::check_nonnegative;
       using stan::error_handling::check_consistent_sizes;
->>>>>>> 616f9a5d
       using stan::prob::include_summand;
           
       // Ensure non-zero arugment lengths
