--- conflicted
+++ resolved
@@ -19,11 +19,8 @@
 #include <stan/meta/traits.hpp>
 #include <stan/prob/traits.hpp>
 #include <stan/prob/constants.hpp>
-<<<<<<< HEAD
-=======
 #include <stan/prob/internal_math.hpp>
 #include <stan/prob/distributions/univariate/continuous/beta.hpp>
->>>>>>> 77e0312d
 #include <stan/prob/distributions/univariate/continuous/gamma.hpp>
 #include <stan/prob/distributions/univariate/discrete/poisson.hpp>
 
@@ -37,16 +34,11 @@
               typename T_location, typename T_precision>
     typename return_type<T_location, T_precision>::type
     neg_binomial_2_log(const T_n& n,
-<<<<<<< HEAD
                        const T_location& mu,
-                       const T_inv_scale& phi) {
+                       const T_precision& phi) {
       typedef typename stan::partials_return_type<T_n,T_location,
-                                                  T_inv_scale>::type 
+                                                  T_precision>::type 
         T_partials_return;
-=======
-                     const T_location& mu,
-                     const T_precision& phi) {
->>>>>>> 77e0312d
 
       static const std::string function("stan::prob::neg_binomial_2_log");
 
@@ -97,40 +89,20 @@
       for (size_t i = 0, size = length(mu); i < size; ++i)
         mu__[i] = value_of(mu_vec[i]);
   
-<<<<<<< HEAD
-      VectorBuilder<true, T_partials_return, T_inv_scale> phi__(length(phi));
+      VectorBuilder<true, T_partials_return, T_precision> phi__(length(phi));
       for (size_t i = 0, size = length(phi); i < size; ++i)
         phi__[i] = value_of(phi_vec[i]);
       
-      VectorBuilder<true, T_partials_return, T_inv_scale> log_phi(length(phi));
+      VectorBuilder<true, T_partials_return, T_precision> log_phi(length(phi));
       for (size_t i = 0, size = length(phi); i < size; ++i)
         log_phi[i] = log(phi__[i]);
 
-      VectorBuilder<true, T_partials_return, T_location, T_inv_scale>
-=======
-      DoubleVectorView<true, is_vector<T_precision>::value>
-        phi__(length(phi));
-      for (size_t i = 0, size = length(phi); i < size; ++i)
-        phi__[i] = value_of(phi_vec[i]);
-      
-      DoubleVectorView<true, is_vector<T_precision>::value>
-        log_phi(length(phi));
-      for (size_t i = 0, size = length(phi); i < size; ++i)
-        log_phi[i] = log(phi__[i]);
-
-      DoubleVectorView<true, (is_vector<T_location>::value
-                             || is_vector<T_precision>::value)>
->>>>>>> 77e0312d
+      VectorBuilder<true, T_partials_return, T_location, T_precision>
         log_mu_plus_phi(len_ep);
       for (size_t i = 0; i < len_ep; ++i)
         log_mu_plus_phi[i] = log(mu__[i] + phi__[i]);
 
-<<<<<<< HEAD
-      VectorBuilder<true, T_partials_return, T_n, T_inv_scale> 
-=======
-      DoubleVectorView<true, (is_vector<T_n>::value
-                             || is_vector<T_precision>::value)>
->>>>>>> 77e0312d
+      VectorBuilder<true, T_partials_return, T_n, T_precision> 
         n_plus_phi(len_np);
       for (size_t i = 0; i < len_np; ++i)
         n_plus_phi[i] = n_vec[i] + phi__[i];
@@ -166,13 +138,8 @@
     inline
     typename return_type<T_location, T_precision>::type
     neg_binomial_2_log(const T_n& n,
-<<<<<<< HEAD
                        const T_location& mu,
-                       const T_inv_scale& phi) {
-=======
-                     const T_location& mu,
-                     const T_precision& phi) {
->>>>>>> 77e0312d
+                       const T_precision& phi) {
       return neg_binomial_2_log<false>(n, mu, phi);
     }
 
@@ -183,16 +150,11 @@
               typename T_log_location, typename T_precision>
     typename return_type<T_log_location, T_precision>::type
     neg_binomial_2_log_log(const T_n& n,
-<<<<<<< HEAD
                            const T_log_location& eta,
-                           const T_inv_scale& phi) {
+                           const T_precision& phi) {
       typedef typename stan::partials_return_type<T_n,T_log_location,
-                                                  T_inv_scale>::type 
+                                                  T_precision>::type 
         T_partials_return;
-=======
-                     const T_log_location& eta,
-                     const T_precision& phi) {
->>>>>>> 77e0312d
 
       static const std::string function("stan::prob::neg_binomial_log");
 
@@ -244,41 +206,22 @@
       for (size_t i = 0, size = length(eta); i < size; ++i)
         eta__[i] = value_of(eta_vec[i]);
   
-<<<<<<< HEAD
-      VectorBuilder<true, T_partials_return, T_inv_scale> phi__(length(phi));
-=======
-      DoubleVectorView<true, is_vector<T_precision>::value>
-        phi__(length(phi));
->>>>>>> 77e0312d
+      VectorBuilder<true, T_partials_return, T_precision> phi__(length(phi));
       for (size_t i = 0, size = length(phi); i < size; ++i)
         phi__[i] = value_of(phi_vec[i]);  
         
 
-<<<<<<< HEAD
-      VectorBuilder<true, T_partials_return, T_inv_scale>
-=======
-      DoubleVectorView<true, is_vector<T_precision>::value>
->>>>>>> 77e0312d
+      VectorBuilder<true, T_partials_return, T_precision>
         log_phi(length(phi));
       for (size_t i = 0, size = length(phi); i < size; ++i)
         log_phi[i] = log(phi__[i]);
 
-<<<<<<< HEAD
-      VectorBuilder<true, T_partials_return, T_log_location, T_inv_scale>
-=======
-      DoubleVectorView<true, (is_vector<T_log_location>::value
-                             || is_vector<T_precision>::value)>
->>>>>>> 77e0312d
+      VectorBuilder<true, T_partials_return, T_log_location, T_precision>
         logsumexp_eta_logphi(len_ep);
       for (size_t i = 0; i < len_ep; ++i)
         logsumexp_eta_logphi[i] = log_sum_exp(eta__[i], log_phi[i]);
 
-<<<<<<< HEAD
-      VectorBuilder<true, T_partials_return, T_n, T_inv_scale>
-=======
-      DoubleVectorView<true, (is_vector<T_n>::value
-                             || is_vector<T_precision>::value)>
->>>>>>> 77e0312d
+      VectorBuilder<true, T_partials_return, T_n, T_precision>
         n_plus_phi(len_np);
       for (size_t i = 0; i < len_np; ++i)
         n_plus_phi[i] = n_vec[i] + phi__[i];
@@ -313,13 +256,8 @@
     inline
     typename return_type<T_log_location, T_precision>::type
     neg_binomial_2_log_log(const T_n& n,
-<<<<<<< HEAD
                            const T_log_location& eta,
-                           const T_inv_scale& phi) {
-=======
-                     const T_log_location& eta,
-                     const T_precision& phi) {
->>>>>>> 77e0312d
+                           const T_precision& phi) {
       return neg_binomial_2_log_log<false>(n,eta,phi);
     }
     
@@ -454,6 +392,9 @@
       typename return_type<T_y,T_scale_succ,T_scale_fail>::type
       beta_ccdf_log_modified(const T_y& y, const T_scale_succ& alpha, 
                     const T_scale_fail& beta) {
+        typedef typename stan::partials_return_type<T_y,T_scale_succ,
+                                                    T_scale_fail>::type 
+          T_partials_return;
 
         using stan::math::value_of;
 
@@ -474,21 +415,13 @@
         using boost::math::digamma;
           
         // Cache a few expensive function calls if alpha or beta is a parameter
-        DoubleVectorView<!is_constant_struct<T_scale_succ>::value 
-                         || !is_constant_struct<T_scale_fail>::value,
-          is_vector<T_scale_succ>::value || is_vector<T_scale_fail>::value>
+        VectorBuilder<true, T_partials_return, T_scale_succ, T_scale_fail>
           digamma_alpha_vec(max_size(alpha, beta));
-        DoubleVectorView<!is_constant_struct<T_scale_succ>::value 
-                         || !is_constant_struct<T_scale_fail>::value,
-          is_vector<T_scale_succ>::value || is_vector<T_scale_fail>::value>
+        VectorBuilder<true, T_partials_return, T_scale_succ, T_scale_fail>
           digamma_beta_vec(max_size(alpha, beta));
-        DoubleVectorView<!is_constant_struct<T_scale_succ>::value
-                         || !is_constant_struct<T_scale_fail>::value,
-          is_vector<T_scale_succ>::value || is_vector<T_scale_fail>::value>
+        VectorBuilder<true, T_partials_return, T_scale_succ, T_scale_fail>
           digamma_sum_vec(max_size(alpha, beta));        
-        DoubleVectorView<!is_constant_struct<T_scale_succ>::value
-                         || !is_constant_struct<T_scale_fail>::value,
-          is_vector<T_scale_succ>::value || is_vector<T_scale_fail>::value>
+        VectorBuilder<true, T_partials_return, T_scale_succ, T_scale_fail>
           betafunc_vec(max_size(alpha, beta));
           
         if (!is_constant_struct<T_scale_succ>::value 
@@ -496,8 +429,8 @@
               
           for (size_t i = 0; i < N; i++) {
 
-            const double alpha_dbl = value_of(alpha_vec[i]);
-            const double beta_dbl = value_of(beta_vec[i]);
+            const T_partials_return alpha_dbl = value_of(alpha_vec[i]);
+            const T_partials_return beta_dbl = value_of(beta_vec[i]);
                   
             digamma_alpha_vec[i] = digamma(alpha_dbl);
             digamma_beta_vec[i] = digamma(beta_dbl);
@@ -510,15 +443,15 @@
         for (size_t n = 0; n < N; n++) {
                 
           // Pull out values
-          const double y_dbl = value_of(y_vec[n]);
-          const double alpha_dbl = value_of(alpha_vec[n]);
-          const double beta_dbl = value_of(beta_vec[n]);
+          const T_partials_return y_dbl = value_of(y_vec[n]);
+          const T_partials_return alpha_dbl = value_of(alpha_vec[n]);
+          const T_partials_return beta_dbl = value_of(beta_vec[n]);
           
           if (beta_dbl < 1)
             continue;
                     
           // Compute
-          const double Pn = 1.0 - ibeta(alpha_dbl, beta_dbl, y_dbl);
+          const T_partials_return Pn = 1.0 - ibeta(alpha_dbl, beta_dbl, y_dbl);
 
           ccdf_log += log(Pn);
                     
@@ -531,10 +464,10 @@
                 
           if (!is_constant_struct<T_scale_succ>::value
               || !is_constant_struct<T_scale_fail>::value) {
-            stan::math::gradRegIncBeta(g1, g2, alpha_dbl, beta_dbl, y_dbl, 
-                                       digamma_alpha_vec[n], 
-                                       digamma_beta_vec[n], digamma_sum_vec[n], 
-                                       betafunc_vec[n]);
+            stan::math::grad_reg_inc_beta(g1, g2, alpha_dbl, beta_dbl, y_dbl, 
+                                          digamma_alpha_vec[n], 
+                                          digamma_beta_vec[n], digamma_sum_vec[n], 
+                                          betafunc_vec[n]);
           }
           if (!is_constant_struct<T_scale_succ>::value)
             operands_and_partials.d_x2[n] -= g1 / Pn;
