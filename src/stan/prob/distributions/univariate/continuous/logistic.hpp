--- conflicted
+++ resolved
@@ -26,15 +26,10 @@
     typename return_type<T_y,T_loc,T_scale>::type
     logistic_log(const T_y& y, const T_loc& mu, const T_scale& sigma) {
       static const char* function = "stan::prob::logistic_log(%1%)";
-<<<<<<< HEAD
       typedef typename stan::partials_return_type<T_y,T_loc,T_scale>::type
         T_partials_return;
 
-      using stan::math::check_positive;
-=======
-      
       using stan::math::check_positive_finite;
->>>>>>> 9067cb7a
       using stan::math::check_finite;
       using stan::math::check_consistent_sizes;
       using stan::math::value_of;
@@ -45,7 +40,6 @@
             && stan::length(mu) 
             && stan::length(sigma)))
         return 0.0;
-
 
       // set up return value accumulator
       T_partials_return logp(0.0);
