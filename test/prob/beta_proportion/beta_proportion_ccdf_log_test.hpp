// Arguments: Doubles, Doubles, Doubles
#include <stan/math/prim/scal.hpp>

using stan::math::var;
using std::numeric_limits;
using std::vector;

class AgradCcdfLogBetaProportion : public AgradCcdfLogTest {
 public:
  void valid_values(vector<vector<double> >& parameters,
                    vector<double>& log_ccdf) {
    vector<double> param(3);

    param[0] = 0.5;  // y
    param[1] = 0.4;  // mu (location)
    param[2] = 5.0;  // kappa (precision)
    parameters.push_back(param);
    log_ccdf.push_back(std::log(1.0 - 0.6875));  // expected Log_CDF

    param[0] = 0.25;  // y
    param[1] = 0.75;  // mu (location)
    param[2] = 1.4;   // kappa (precision)
    parameters.push_back(param);
    log_ccdf.push_back(
        std::log(1.0 - 0.08724396598527127));  // expected Log_CDF
  }

  void invalid_values(vector<size_t>& index, vector<double>& value) {
    // y
    index.push_back(0U);
    value.push_back(-1.0);

    index.push_back(0U);
    value.push_back(2.0);

    // alpha
    index.push_back(1U);
    value.push_back(-1.0);

    index.push_back(1U);
    value.push_back(0.0);

    index.push_back(1U);
    value.push_back(numeric_limits<double>::infinity());

    // beta
    index.push_back(2U);
    value.push_back(-1.0);

    index.push_back(2U);
    value.push_back(0.0);

    index.push_back(2U);
    value.push_back(numeric_limits<double>::infinity());
  }

  bool has_lower_bound() { return true; }

  double lower_bound() { return 0.0; }

  bool has_upper_bound() { return true; }

  double upper_bound() { return 1.0; }

  template <typename T_y, typename T_loc, typename T_prec, typename T3,
            typename T4, typename T5>
  typename stan::return_type<T_y, T_loc, T_prec>::type ccdf_log(
<<<<<<< HEAD
      const T_y& y, const T_loc& mu, const T_prec& kappa,
      const T3&, const T4&, const T5&) {
    return stan::math::beta_proportion_lccdf(y, mu, kappa);
  }

  template <typename T_y, typename T_loc, typename T_prec,
            typename T3, typename T4, typename T5>
  typename stan::return_type<T_y, T_loc, T_prec>::type
  ccdf_log_function(const T_y& y, const T_loc& mu,
                    const T_prec& kappa, const T3&, const T4&, const T5&) {
    return stan::math::beta_proportion_lccdf(y, mu, kappa);
=======
      const T_y& y, const T_loc& p, const T_prec& c, const T3&, const T4&,
      const T5&) {
    return stan::math::beta_proportion_lccdf(y, p, c);
  }

  template <typename T_y, typename T_loc, typename T_prec, typename T3,
            typename T4, typename T5>
  typename stan::return_type<T_y, T_loc, T_prec>::type ccdf_log_function(
      const T_y& y, const T_loc& p, const T_prec& c, const T3&, const T4&,
      const T5&) {
    return stan::math::beta_proportion_lccdf(y, p, c);
>>>>>>> ac54bb82
  }
};<|MERGE_RESOLUTION|>--- conflicted
+++ resolved
@@ -21,8 +21,7 @@
     param[1] = 0.75;  // mu (location)
     param[2] = 1.4;   // kappa (precision)
     parameters.push_back(param);
-    log_ccdf.push_back(
-        std::log(1.0 - 0.08724396598527127));  // expected Log_CDF
+    log_ccdf.push_back(std::log(1.0 - 0.08724396598527127));  // expected Log_CDF
   }
 
   void invalid_values(vector<size_t>& index, vector<double>& value) {
@@ -65,7 +64,6 @@
   template <typename T_y, typename T_loc, typename T_prec, typename T3,
             typename T4, typename T5>
   typename stan::return_type<T_y, T_loc, T_prec>::type ccdf_log(
-<<<<<<< HEAD
       const T_y& y, const T_loc& mu, const T_prec& kappa,
       const T3&, const T4&, const T5&) {
     return stan::math::beta_proportion_lccdf(y, mu, kappa);
@@ -77,18 +75,5 @@
   ccdf_log_function(const T_y& y, const T_loc& mu,
                     const T_prec& kappa, const T3&, const T4&, const T5&) {
     return stan::math::beta_proportion_lccdf(y, mu, kappa);
-=======
-      const T_y& y, const T_loc& p, const T_prec& c, const T3&, const T4&,
-      const T5&) {
-    return stan::math::beta_proportion_lccdf(y, p, c);
-  }
-
-  template <typename T_y, typename T_loc, typename T_prec, typename T3,
-            typename T4, typename T5>
-  typename stan::return_type<T_y, T_loc, T_prec>::type ccdf_log_function(
-      const T_y& y, const T_loc& p, const T_prec& c, const T3&, const T4&,
-      const T5&) {
-    return stan::math::beta_proportion_lccdf(y, p, c);
->>>>>>> ac54bb82
   }
 };