#include <stan/math.hpp>
#include <stan/math/prim.hpp>
#include <test/unit/util.hpp>
#include <test/unit/pretty_print_types.hpp>
#include <test/unit/math/rev/fun/util.hpp>
#include <test/unit/math/rev/core/gradable.hpp>
#include <gtest/gtest.h>
#include <string>
#include <vector>

struct AgradRev : public testing::Test {
  void SetUp() {
    // make sure memory's clean before starting each test
    stan::math::recover_memory();
  }
};

namespace stan {
namespace test {
template <typename T, typename S>
void ctor_overloads_float_impl() {
  using stan::math::var_value;
  using stan::math::vari_value;
  using stan::math::test::type_name;
  // standard constructor
  EXPECT_FLOAT_EQ(3.7, var_value<T>(3.7).val())
      << "Failed For T: " << type_name<T>() << "\n";
  // make sure copy ctor is used rather than casting vari* to unsigned int
  EXPECT_FLOAT_EQ(12.3, var_value<T>(new vari_value<T>(12.3)).val())
      << "Failed For T: " << type_name<T>() << std::endl;
  // make sure rvalue var_value can be accepted
  EXPECT_FLOAT_EQ(12.3, var_value<T>(var_value<T>(12.3)).val())
      << "Failed For T: " << type_name<T>() << std::endl;
  // S type is preserved
  EXPECT_FLOAT_EQ(static_cast<S>(3.7), var_value<T>(static_cast<S>(3.7)).val())
      << "Failed For T: " << type_name<T>() << " and S: " << type_name<S>()
      << "\n";
  // Make sure integral types don't hold a nullptr instead of zero.
  EXPECT_FLOAT_EQ(0, var_value<T>(static_cast<S>(0)).val())
      << "Failed For T: " << type_name<T>() << " and S:" << type_name<S>()
      << "\n";
}

template <typename T>
void ctor_overloads_float() {
  ctor_overloads_float_impl<T, double>();
  ctor_overloads_float_impl<T, long double>();
  ctor_overloads_float_impl<T, float>();
  ctor_overloads_float_impl<T, bool>();
  ctor_overloads_float_impl<T, char>();
  ctor_overloads_float_impl<T, int>();
  ctor_overloads_float_impl<T, int16_t>();
  ctor_overloads_float_impl<T, int32_t>();
  ctor_overloads_float_impl<T, unsigned char>();
  ctor_overloads_float_impl<T, unsigned int>();
  ctor_overloads_float_impl<T, uint32_t>();
  ctor_overloads_float_impl<T, uint16_t>();
  ctor_overloads_float_impl<T, size_t>();
  ctor_overloads_float_impl<T, ptrdiff_t>();
}

template <typename EigenMat>
void ctor_overloads_matrix(EigenMat&& xx) {
  using stan::math::var_value;
  using stan::math::vari_value;
  using stan::math::test::type_name;
  using eigen_plain = std::decay_t<stan::plain_type_t<EigenMat>>;

  eigen_plain x = xx;
  // standard constructor
  EXPECT_MATRIX_FLOAT_EQ((x + x).eval(), var_value<eigen_plain>(x + x).val());
  // make sure copy ctor is used rather than casting vari* to unsigned int
  EXPECT_MATRIX_FLOAT_EQ(
      x, var_value<eigen_plain>(new vari_value<eigen_plain>(x)).val());
  // make sure rvalue var_value can be accepted
  EXPECT_MATRIX_FLOAT_EQ(
      x, var_value<eigen_plain>(var_value<eigen_plain>(x)).val());
  // test init_dependent for adj
  auto test_var_x = var_value<eigen_plain>(var_value<eigen_plain>(x));
  test_var_x.vi_->init_dependent();
  EXPECT_MATRIX_FLOAT_EQ(eigen_plain::Ones(x.rows(), x.cols()),
                         test_var_x.adj());
}

template <typename EigenMat>
void ctor_overloads_sparse_matrix(EigenMat&& x) {
  using stan::math::var_value;
  using stan::math::vari_value;
  using stan::math::test::type_name;
  using eigen_plain = std::decay_t<stan::plain_type_t<EigenMat>>;
  using inner_iterator = typename eigen_plain::InnerIterator;
  // standard constructor with eigen expression
  eigen_plain matmul_x = x * x;
  eigen_plain matmul_xx = var_value<eigen_plain>(x * x).val();
  for (int k = 0; k < matmul_x.outerSize(); ++k) {
    for (inner_iterator it(matmul_x, k), iz(matmul_xx, k); it; ++it, ++iz) {
      EXPECT_FLOAT_EQ(iz.value(), it.value());
    }
  }
  const eigen_plain const_matmul_x = x * x;
  eigen_plain const_matmul_xx = var_value<eigen_plain>(const_matmul_x).val();
  for (int k = 0; k < matmul_x.outerSize(); ++k) {
    for (inner_iterator it(const_matmul_x, k), iz(const_matmul_xx, k); it;
         ++it, ++iz) {
      EXPECT_FLOAT_EQ(iz.value(), it.value());
    }
  }

  // make sure rvalue var_value can be accepted
  eigen_plain x_rv = var_value<eigen_plain>(var_value<eigen_plain>(x)).val();
  for (int k = 0; k < x.outerSize(); ++k) {
    for (inner_iterator it(x, k), iz(x_rv, k); it; ++it, ++iz) {
      EXPECT_FLOAT_EQ(iz.value(), it.value());
    }
  }

  // from a vari_value with sparse eigen expression
  eigen_plain x_from_vari
      = var_value<eigen_plain>(new vari_value<eigen_plain>(x * x)).val();
  for (int k = 0; k < matmul_x.outerSize(); ++k) {
    for (inner_iterator it(matmul_x, k), iz(x_from_vari, k); it; ++it, ++iz) {
      EXPECT_FLOAT_EQ(iz.value(), it.value());
    }
  }
  // test inplace addition works
  auto inplace_add_var = var_value<eigen_plain>(new vari_value<eigen_plain>(x));
  eigen_plain test_y = make_sparse_matrix_random(10, 10);
  inplace_add_var.vi_->init_dependent();
  inplace_add_var.adj() += test_y;
  // adjoints sparsity pattern will be pattern of x and test_y for addition
  for (int k = 0; k < x.outerSize(); ++k) {
    for (inner_iterator it(test_y, k), iz(inplace_add_var.adj(), k); iz; ++iz) {
      if (iz.row() == it.row() && iz.col() == it.col()) {
        EXPECT_FLOAT_EQ(iz.value() - 1, it.value());
        ++it;
      } else {
        EXPECT_FLOAT_EQ(iz.value(), 1.0);
      }
    }
  }
}

}  // namespace test
}  // namespace stan
TEST_F(AgradRev, ctorfloatOverloads) {
  stan::test::ctor_overloads_float<float>();
  stan::test::ctor_overloads_float<double>();
  stan::test::ctor_overloads_float<long double>();
}

TEST_F(AgradRev, ctormatrixOverloads) {
  using dense_mat = Eigen::Matrix<double, -1, -1>;
  using sparse_mat = Eigen::SparseMatrix<double>;
  stan::test::ctor_overloads_matrix(dense_mat::Random(10, 10));
  using dense_vec = Eigen::Matrix<double, -1, 1>;
  stan::test::ctor_overloads_matrix(dense_vec::Random(10));
  using dense_row_vec = Eigen::Matrix<double, 1, -1>;
  stan::test::ctor_overloads_matrix(dense_row_vec::Random(10));
  sparse_mat sparse_x = stan::test::make_sparse_matrix_random(10, 10);
  stan::test::ctor_overloads_sparse_matrix(sparse_x);
}

TEST_F(AgradRev, ctorMatrixArenaOverload) {
  using stan::math::arena_matrix;
  using stan::math::var_value;
  arena_matrix<Eigen::MatrixXd> x(Eigen::MatrixXd::Random(5, 5));
  var_value<Eigen::MatrixXd> A(x);
  EXPECT_MATRIX_FLOAT_EQ(A.val(), x);
  const auto& x_ref = x;
  var_value<Eigen::MatrixXd> B(x_ref);
  EXPECT_MATRIX_FLOAT_EQ(B.val(), x);
}

TEST_F(AgradRev, var_matrix_views) {
  using dense_mat = Eigen::Matrix<double, -1, -1>;
  dense_mat A(10, 10);
  for (Eigen::Index i = 0; i < A.size(); ++i) {
    A(i) = i;
  }
  stan::math::var_value<dense_mat> A_v(A);
  auto A_block = A_v.block(1, 1, 3, 3);
  EXPECT_MATRIX_FLOAT_EQ(A_block.val(), A.block(1, 1, 3, 3));
  auto A_transpose = A_v.transpose();
  EXPECT_MATRIX_FLOAT_EQ(A_transpose.val(), A.transpose());
  auto A_row = A_v.row(3);
  EXPECT_MATRIX_FLOAT_EQ(A_row.val(), A.row(3));
  auto A_col = A_v.col(3);
  EXPECT_MATRIX_FLOAT_EQ(A_col.val(), A.col(3));
  auto A_block_row = A_v.block(1, 1, 3, 3).row(1);
  EXPECT_MATRIX_FLOAT_EQ(A_block_row.val(), A.block(1, 1, 3, 3).row(1));
  auto A_rowwise_reverse = A_v.rowwise_reverse();
  EXPECT_MATRIX_FLOAT_EQ(A_rowwise_reverse.val(), A.rowwise().reverse());
  auto A_colwise_reverse = A_v.colwise_reverse();
  EXPECT_MATRIX_FLOAT_EQ(A_colwise_reverse.val(), A.colwise().reverse());
  auto A_rowwise_colwise_reverse = A_v.rowwise_reverse().colwise_reverse();
  EXPECT_MATRIX_FLOAT_EQ(A_rowwise_colwise_reverse.val(),
                         A.rowwise().reverse().colwise().reverse());

  auto A_diagonal = A_v.diagonal();
  EXPECT_MATRIX_FLOAT_EQ(A_diagonal.val(), A.diagonal());

  auto A_coeff1 = A_v(3);
  EXPECT_FLOAT_EQ(A(3), A_coeff1.val());
  auto A_coeff2 = A_v(3, 3);
  EXPECT_FLOAT_EQ(A(3, 3), A_coeff2.val());
  EXPECT_MATRIX_FLOAT_EQ(A, A_v.val());
  for (int i = 0; i < A.size(); ++i) {
    A_v.vi_->adj_(i) = i;
  }
  EXPECT_MATRIX_FLOAT_EQ(A_block.adj(), A_v.adj().block(1, 1, 3, 3));
  EXPECT_MATRIX_FLOAT_EQ(A_transpose.adj(), A_v.adj().transpose());
  EXPECT_MATRIX_FLOAT_EQ(A_row.adj(), A_v.adj().row(3));
  EXPECT_MATRIX_FLOAT_EQ(A_col.adj(), A_v.adj().col(3));
  EXPECT_MATRIX_FLOAT_EQ(A_block_row.adj(), A_v.adj().block(1, 1, 3, 3).row(1));
  EXPECT_MATRIX_FLOAT_EQ(A_rowwise_reverse.adj(),
                         A_v.adj().rowwise().reverse());
  EXPECT_MATRIX_FLOAT_EQ(A_colwise_reverse.adj(),
                         A_v.adj().colwise().reverse());
  EXPECT_MATRIX_FLOAT_EQ(A_rowwise_colwise_reverse.adj(),
                         A_v.adj().rowwise().reverse().colwise().reverse());
  // since new var is made and values propogate back
  A_coeff1.vi_->adj_ = 1;
  A_coeff2.vi_->adj_ = 10;
  auto prev_adj_val1 = A_v.adj()(3);
  auto prev_adj_val2 = A_v.adj()(3, 3);
  stan::math::grad();
  EXPECT_FLOAT_EQ(A_v.adj()(3) - prev_adj_val1, A_coeff1.adj());
  EXPECT_FLOAT_EQ(A_v.adj()(3, 3) - prev_adj_val2, A_coeff2.adj());
}

TEST_F(AgradRev, var_matrix_views_specializations) {
  using dense_mat = Eigen::Matrix<double, -1, -1>;
  dense_mat A(10, 10);
  for (Eigen::Index i = 0; i < A.size(); ++i) {
    A(i) = i;
  }
  stan::math::var_value<dense_mat> A_v(A);
  auto A_toprow = A_v.topRows(1);
  EXPECT_MATRIX_FLOAT_EQ(A_toprow.val(), A.topRows(1));

  auto A_bottomrow = A_v.bottomRows(1);
  EXPECT_MATRIX_FLOAT_EQ(A_bottomrow.val(), A.bottomRows(1));

  auto A_middlerows = A_v.middleRows(3, 2);
  EXPECT_MATRIX_FLOAT_EQ(A_middlerows.val(), A.middleRows(3, 2));

  auto A_leftcols = A_v.leftCols(1);
  EXPECT_MATRIX_FLOAT_EQ(A_leftcols.val(), A.leftCols(1));

  auto A_rightcols = A_v.rightCols(1);
  EXPECT_MATRIX_FLOAT_EQ(A_rightcols.val(), A.rightCols(1));

  auto A_middlecols = A_v.middleCols(3, 2);
  EXPECT_MATRIX_FLOAT_EQ(A_middlecols.val(), A.middleCols(3, 2));

  EXPECT_MATRIX_FLOAT_EQ(A, A_v.val());
  for (int i = 0; i < A.size(); ++i) {
    A_v.vi_->adj_(i) = i;
  }
  EXPECT_MATRIX_FLOAT_EQ(A_toprow.adj(), A_v.adj().topRows(1));
  EXPECT_MATRIX_FLOAT_EQ(A_bottomrow.adj(), A_v.adj().bottomRows(1));
  EXPECT_MATRIX_FLOAT_EQ(A_middlerows.adj(), A_v.adj().middleRows(3, 2));
  EXPECT_MATRIX_FLOAT_EQ(A_leftcols.adj(), A_v.adj().leftCols(1));
  EXPECT_MATRIX_FLOAT_EQ(A_rightcols.adj(), A_v.adj().rightCols(1));
  EXPECT_MATRIX_FLOAT_EQ(A_middlecols.adj(), A_v.adj().middleCols(3, 2));
}

TEST_F(AgradRev, var_matrix_views_const) {
  using dense_mat = Eigen::Matrix<double, -1, -1>;
  dense_mat A(10, 10);
  for (Eigen::Index i = 0; i < A.size(); ++i) {
    A(i) = i;
  }
  stan::math::var_value<dense_mat> A_vv(A);
  const auto& A_v = A_vv;
  auto A_block = A_v.block(1, 1, 3, 3);
  EXPECT_MATRIX_FLOAT_EQ(A_block.val(), A.block(1, 1, 3, 3));
  auto A_transpose = A_v.transpose();
  EXPECT_MATRIX_FLOAT_EQ(A_transpose.val(), A.transpose());
  auto A_row = A_v.row(3);
  EXPECT_MATRIX_FLOAT_EQ(A_row.val(), A.row(3));
  auto A_col = A_v.col(3);
  EXPECT_MATRIX_FLOAT_EQ(A_col.val(), A.col(3));
  auto A_block_row = A_v.block(1, 1, 3, 3).row(1);
  EXPECT_MATRIX_FLOAT_EQ(A_block_row.val(), A.block(1, 1, 3, 3).row(1));
  auto A_rowwise_reverse = A_v.rowwise_reverse();
  EXPECT_MATRIX_FLOAT_EQ(A_rowwise_reverse.val(), A.rowwise().reverse());
  auto A_colwise_reverse = A_v.colwise_reverse();
  EXPECT_MATRIX_FLOAT_EQ(A_colwise_reverse.val(), A.colwise().reverse());
  auto A_rowwise_colwise_reverse = A_v.rowwise_reverse().colwise_reverse();
  EXPECT_MATRIX_FLOAT_EQ(A_rowwise_colwise_reverse.val(),
                         A.rowwise().reverse().colwise().reverse());
  auto A_coeff1 = A_v(3);
  EXPECT_FLOAT_EQ(A(3), A_coeff1.val());
  auto A_coeff2 = A_v(3, 3);
  EXPECT_FLOAT_EQ(A(3, 3), A_coeff2.val());
  EXPECT_MATRIX_FLOAT_EQ(A, A_v.val());
  for (int i = 0; i < A.size(); ++i) {
    A_v.vi_->adj_(i) = i;
  }
  EXPECT_MATRIX_FLOAT_EQ(A_block.adj(), A_v.adj().block(1, 1, 3, 3));
  EXPECT_MATRIX_FLOAT_EQ(A_transpose.adj(), A_v.adj().transpose());
  EXPECT_MATRIX_FLOAT_EQ(A_row.adj(), A_v.adj().row(3));
  EXPECT_MATRIX_FLOAT_EQ(A_col.adj(), A_v.adj().col(3));
  EXPECT_MATRIX_FLOAT_EQ(A_block_row.adj(), A_v.adj().block(1, 1, 3, 3).row(1));
  EXPECT_MATRIX_FLOAT_EQ(A_rowwise_reverse.adj(),
                         A_v.adj().rowwise().reverse());
  EXPECT_MATRIX_FLOAT_EQ(A_colwise_reverse.adj(),
                         A_v.adj().colwise().reverse());
  EXPECT_MATRIX_FLOAT_EQ(A_rowwise_colwise_reverse.adj(),
                         A_v.adj().rowwise().reverse().colwise().reverse());
  // since new var is made and values propogate back
  A_coeff1.vi_->adj_ = 1;
  A_coeff2.vi_->adj_ = 10;
  auto prev_adj_val1 = A_v.adj()(3);
  auto prev_adj_val2 = A_v.adj()(3, 3);
  stan::math::grad();
  EXPECT_FLOAT_EQ(A_v.adj()(3) - prev_adj_val1, A_coeff1.adj());
  EXPECT_FLOAT_EQ(A_v.adj()(3, 3) - prev_adj_val2, A_coeff2.adj());
}

template <typename dense_vec>
void var_vector_views_test() {
  using stan::math::var_value;
  dense_vec A(10);
  for (Eigen::Index i = 0; i < A.size(); ++i) {
    A(i) = i;
  }
  var_value<dense_vec> A_v(A);
  auto A_head = A_v.head(3);
  EXPECT_MATRIX_FLOAT_EQ(A.head(3), A_head.val());
  auto A_transpose = A_v.transpose();
  EXPECT_MATRIX_FLOAT_EQ(A.transpose(), A_transpose.val());
  auto A_tail = A_v.tail(3);
  EXPECT_MATRIX_FLOAT_EQ(A.tail(3), A_tail.val());
  auto A_segment = A_v.segment(3, 5);
  EXPECT_MATRIX_FLOAT_EQ(A.segment(3, 5), A_segment.val());
  auto A_coeff1 = A_v(3);
  EXPECT_FLOAT_EQ(A(3), A_coeff1.val());
  EXPECT_MATRIX_FLOAT_EQ(A, A_v.val());
  for (Eigen::Index i = 0; i < A.size(); ++i) {
    A_v.vi_->adj_(i) = i;
  }
  EXPECT_MATRIX_FLOAT_EQ(A_v.adj().head(3), A_head.adj());
  EXPECT_MATRIX_FLOAT_EQ(A_v.adj().transpose(), A_transpose.adj());
  EXPECT_MATRIX_FLOAT_EQ(A_v.adj().tail(3), A_tail.adj());
  EXPECT_MATRIX_FLOAT_EQ(A_v.adj().segment(3, 5), A_segment.adj());
  // since new var is made and values propogate back
  A_coeff1.vi_->adj_ = 1;
  auto prev_adj_val = A_v.adj()(3);
  stan::math::grad();
  EXPECT_FLOAT_EQ(A_v.adj()(3) - prev_adj_val, A_coeff1.adj());
}

TEST_F(AgradRev, var_vector_views) {
  var_vector_views_test<Eigen::VectorXd>();
  var_vector_views_test<Eigen::RowVectorXd>();
}

template <typename dense_vec>
void var_vector_views_const_test() {
  using stan::math::var_value;
  dense_vec A(10);
  for (Eigen::Index i = 0; i < A.size(); ++i) {
    A(i) = i;
  }
  var_value<dense_vec> A_vv(A);
  const auto& A_v = A_vv;
  auto A_head = A_v.head(3);
  EXPECT_MATRIX_FLOAT_EQ(A.head(3), A_head.val());
  auto A_transpose = A_v.transpose();
  EXPECT_MATRIX_FLOAT_EQ(A.transpose(), A_transpose.val());
  auto A_tail = A_v.tail(3);
  EXPECT_MATRIX_FLOAT_EQ(A.tail(3), A_tail.val());
  auto A_segment = A_v.segment(3, 5);
  EXPECT_MATRIX_FLOAT_EQ(A.segment(3, 5), A_segment.val());
  auto A_coeff1 = A_v(3);
  EXPECT_FLOAT_EQ(A(3), A_coeff1.val());
  EXPECT_MATRIX_FLOAT_EQ(A, A_v.val());
  for (Eigen::Index i = 0; i < A.size(); ++i) {
    A_v.vi_->adj_(i) = i;
  }
  EXPECT_MATRIX_FLOAT_EQ(A_v.adj().head(3), A_head.adj());
  EXPECT_MATRIX_FLOAT_EQ(A_v.adj().transpose(), A_transpose.adj());
  EXPECT_MATRIX_FLOAT_EQ(A_v.adj().tail(3), A_tail.adj());
  EXPECT_MATRIX_FLOAT_EQ(A_v.adj().segment(3, 5), A_segment.adj());
  // since new var is made and values propogate back
  A_coeff1.vi_->adj_ = 1;
  auto prev_adj_val = A_v.adj()(3);
  stan::math::grad();
  EXPECT_FLOAT_EQ(A_v.adj()(3) - prev_adj_val, A_coeff1.adj());
}

TEST_F(AgradRev, var_vector_views_const) {
  var_vector_views_const_test<Eigen::VectorXd>();
  var_vector_views_const_test<Eigen::RowVectorXd>();
}

TEST_F(AgradRev, var_matrix_view_block_from_plain_test) {
  using stan::math::sum;
  using stan::math::var_value;
  Eigen::MatrixXd A(4, 4);
  A << 0, 1, 2, 3, 4, 5, 6, 7, 8, 9, 10, 11, 12, 13, 14, 15;
  Eigen::MatrixXd B(2, 2);
  B << 2, 3, 4, 5;
  var_value<Eigen::MatrixXd> A_v(A);
  var_value<Eigen::MatrixXd> B_v(B);
  A_v.block(0, 0, 2, 2) = B_v;
  for (Eigen::Index i = 0; i < A_v.size(); ++i) {
    A_v.adj().coeffRef(i) = i;
  }
  stan::math::grad();
  EXPECT_FLOAT_EQ(B_v.adj()(0), 0);
  EXPECT_FLOAT_EQ(B_v.adj()(1), 1);
  EXPECT_FLOAT_EQ(B_v.adj()(2), 4);
  EXPECT_FLOAT_EQ(B_v.adj()(3), 5);
}

/**
 * Tests that views of a var<Matrix> receive the adjoints of the original
 * matrix.
 */
TEST_F(AgradRev, var_matrix_view) {
  using stan::math::sum;
  using stan::math::var_value;
  Eigen::MatrixXd A(4, 4);
  A << 0, 1, 2, 3, 4, 5, 6, 7, 8, 9, 10, 11, 12, 13, 14, 15;
  var_value<Eigen::MatrixXd> A_v(A);
  auto A_v_block = A_v.block(1, 1, 3, 3);
  auto A_v_transpose = A_v.transpose();
  auto A_v_row = A_v.row(3);
  auto A_v_col = A_v.col(3);
  auto A_v_block_row = A_v.block(1, 1, 3, 3).row(1);
  auto A_v_rowwise_reverse = A_v.rowwise_reverse();
  auto A_v_colwise_reverse = A_v.colwise_reverse();
  auto A_v_rowwise_colwise_reverse = A_v.rowwise_reverse().colwise_reverse();
  // NOTE: Coefficient references make a new var.
  auto A_v_coeff1 = A_v.coeff(5);
  auto A_v_coeff2 = A_v.coeff(1, 2);
  A_v.block(0, 0, 3, 3) = A_v.block(1, 1, 3, 3);
  stan::math::sum(A_v).grad();
  Eigen::MatrixXd deriv(4, 4);
  deriv << 0, 0, 0, 1, 0, 1, 1, 2, 0, 1, 1, 2, 1, 2, 2, 2;

  EXPECT_MATRIX_FLOAT_EQ(A_v.adj(), deriv);
  EXPECT_MATRIX_FLOAT_EQ(A_v_block.val(), A_v.val().block(1, 1, 3, 3));
  EXPECT_MATRIX_FLOAT_EQ(A_v_block.adj(), A_v.adj().block(1, 1, 3, 3));

  EXPECT_MATRIX_FLOAT_EQ(A_v_transpose.val(), A_v.val().transpose());
  EXPECT_MATRIX_FLOAT_EQ(A_v_transpose.adj(), A_v.adj().transpose());

  EXPECT_MATRIX_FLOAT_EQ(A_v_row.val(), A_v.val().row(3));
  EXPECT_MATRIX_FLOAT_EQ(A_v_row.adj(), A_v.adj().row(3));

  EXPECT_MATRIX_FLOAT_EQ(A_v_col.val(), A_v.val().col(3));
  EXPECT_MATRIX_FLOAT_EQ(A_v_col.adj(), A_v.adj().col(3));

  EXPECT_MATRIX_FLOAT_EQ(A_v_block_row.val(),
                         A_v.val().block(1, 1, 3, 3).row(1));
  EXPECT_MATRIX_FLOAT_EQ(A_v_block_row.adj(),
                         A_v.adj().block(1, 1, 3, 3).row(1));

  EXPECT_MATRIX_FLOAT_EQ(A_v_rowwise_reverse.val(),
                         A_v.val().rowwise().reverse());
  EXPECT_MATRIX_FLOAT_EQ(A_v_rowwise_reverse.adj(),
                         A_v.adj().rowwise().reverse());

  EXPECT_MATRIX_FLOAT_EQ(A_v_colwise_reverse.val(),
                         A_v.val().colwise().reverse());
  EXPECT_MATRIX_FLOAT_EQ(A_v_colwise_reverse.adj(),
                         A_v.adj().colwise().reverse());

  EXPECT_MATRIX_FLOAT_EQ(A_v_rowwise_colwise_reverse.val(),
                         A_v.val().rowwise().reverse().colwise().reverse());
  EXPECT_MATRIX_FLOAT_EQ(A_v_rowwise_colwise_reverse.adj(),
                         A_v.adj().rowwise().reverse().colwise().reverse());

  EXPECT_FLOAT_EQ(A_v_coeff1.val(), A_v.val().coeff(5));
  EXPECT_FLOAT_EQ(A_v_coeff1.adj(), 0);

  EXPECT_FLOAT_EQ(A_v_coeff2.val(), A_v.val().coeff(1, 2));
  EXPECT_FLOAT_EQ(A_v_coeff2.adj(), 0);
}

TEST_F(AgradRev, var_matrix_view_const) {
  using stan::math::sum;
  using stan::math::var_value;
  Eigen::MatrixXd A(4, 4);
  A << 0, 1, 2, 3, 4, 5, 6, 7, 8, 9, 10, 11, 12, 13, 14, 15;
  var_value<Eigen::MatrixXd> A_vv(A);
  const auto& A_v = A_vv;
  auto A_v_block = A_v.block(1, 1, 3, 3);
  auto A_v_transpose = A_v.transpose();
  auto A_v_row = A_v.row(3);
  auto A_v_col = A_v.col(3);
  auto A_v_block_row = A_v.block(1, 1, 3, 3).row(1);
  auto A_v_rowwise_reverse = A_v.rowwise_reverse();
  auto A_v_colwise_reverse = A_v.colwise_reverse();
  auto A_v_rowwise_colwise_reverse = A_v.rowwise_reverse().colwise_reverse();
  // NOTE: Coefficient references make a new var.
  auto A_v_coeff1 = A_v.coeff(5);
  auto A_v_coeff2 = A_v.coeff(1, 2);
  A_v.block(0, 0, 3, 3) = A_v.block(1, 1, 3, 3);
  stan::math::sum(A_v).grad();
  Eigen::MatrixXd deriv(4, 4);
  deriv << 0, 0, 0, 1, 0, 1, 1, 2, 0, 1, 1, 2, 1, 2, 2, 2;

  EXPECT_MATRIX_FLOAT_EQ(A_v.adj(), deriv);
  EXPECT_MATRIX_FLOAT_EQ(A_v_block.val(), A_v.val().block(1, 1, 3, 3));
  EXPECT_MATRIX_FLOAT_EQ(A_v_block.adj(), A_v.adj().block(1, 1, 3, 3));

  EXPECT_MATRIX_FLOAT_EQ(A_v_transpose.val(), A_v.val().transpose());
  EXPECT_MATRIX_FLOAT_EQ(A_v_transpose.adj(), A_v.adj().transpose());

  EXPECT_MATRIX_FLOAT_EQ(A_v_row.val(), A_v.val().row(3));
  EXPECT_MATRIX_FLOAT_EQ(A_v_row.adj(), A_v.adj().row(3));

  EXPECT_MATRIX_FLOAT_EQ(A_v_col.val(), A_v.val().col(3));
  EXPECT_MATRIX_FLOAT_EQ(A_v_col.adj(), A_v.adj().col(3));

  EXPECT_MATRIX_FLOAT_EQ(A_v_block_row.val(),
                         A_v.val().block(1, 1, 3, 3).row(1));
  EXPECT_MATRIX_FLOAT_EQ(A_v_block_row.adj(),
                         A_v.adj().block(1, 1, 3, 3).row(1));

  EXPECT_MATRIX_FLOAT_EQ(A_v_rowwise_reverse.val(),
                         A_v.val().rowwise().reverse());
  EXPECT_MATRIX_FLOAT_EQ(A_v_rowwise_reverse.adj(),
                         A_v.adj().rowwise().reverse());

  EXPECT_MATRIX_FLOAT_EQ(A_v_colwise_reverse.val(),
                         A_v.val().colwise().reverse());
  EXPECT_MATRIX_FLOAT_EQ(A_v_colwise_reverse.adj(),
                         A_v.adj().colwise().reverse());

  EXPECT_MATRIX_FLOAT_EQ(A_v_rowwise_colwise_reverse.val(),
                         A_v.val().rowwise().reverse().colwise().reverse());
  EXPECT_MATRIX_FLOAT_EQ(A_v_rowwise_colwise_reverse.adj(),
                         A_v.adj().rowwise().reverse().colwise().reverse());

  EXPECT_FLOAT_EQ(A_v_coeff1.val(), A_v.val().coeff(5));
  EXPECT_FLOAT_EQ(A_v_coeff1.adj(), 0);

  EXPECT_FLOAT_EQ(A_v_coeff2.val(), A_v.val().coeff(1, 2));
  EXPECT_FLOAT_EQ(A_v_coeff2.adj(), 0);
}

TEST_F(AgradRev, var_matrix_view_assignment) {
  using stan::math::sum;
  using stan::math::var;
  using stan::math::var_value;
  Eigen::MatrixXd A(4, 4);
  A << 0, 1, 2, 3, 4, 5, 6, 7, 8, 9, 10, 11, 12, 13, 14, 15;
  var_value<Eigen::MatrixXd> A_v(A);
  var_value<Eigen::MatrixXd> A_v_block = A_v.block(1, 1, 3, 3);
  var_value<Eigen::MatrixXd> A_v_transpose = A_v.transpose();
  var_value<Eigen::RowVectorXd> A_v_row = A_v.row(3);
  var_value<Eigen::VectorXd> A_v_col = A_v.col(3);
  var_value<Eigen::RowVectorXd> A_v_block_row = A_v.block(1, 1, 3, 3).row(1);
  var_value<Eigen::MatrixXd> A_v_rowwise_reverse = A_v.rowwise_reverse();
  var_value<Eigen::MatrixXd> A_v_colwise_reverse = A_v.colwise_reverse();
  var_value<Eigen::MatrixXd> A_v_rowwise_colwise_reverse
      = A_v.rowwise_reverse().colwise_reverse();
  A_v.block(0, 0, 3, 3) = A_v.block(1, 1, 3, 3);
  // Checks adjoints from all assigned slices are propogated upwards
  var b_v = stan::math::sum(A_v_block) + stan::math::sum(A_v_transpose)
            + stan::math::sum(A_v_row) + stan::math::sum(A_v_col)
            + stan::math::sum(A_v_block_row)
            + stan::math::sum(A_v_rowwise_reverse)
            + stan::math::sum(A_v_colwise_reverse)
            + stan::math::sum(A_v_rowwise_colwise_reverse);
  b_v.grad();
  Eigen::MatrixXd deriv(4, 4);
  deriv << 4, 4, 4, 5, 4, 5, 5, 6, 4, 6, 6, 7, 5, 6, 6, 7;
  EXPECT_MATRIX_FLOAT_EQ(A_v.adj(), deriv);
}

TEST_F(AgradRev, var_matrix_view_assignment_const) {
  using stan::math::sum;
  using stan::math::var;
  using stan::math::var_value;
  Eigen::MatrixXd A(4, 4);
  A << 0, 1, 2, 3, 4, 5, 6, 7, 8, 9, 10, 11, 12, 13, 14, 15;
  var_value<Eigen::MatrixXd> A_vv(A);
  const auto& A_v = A_vv;
  var_value<Eigen::MatrixXd> A_v_block = A_v.block(1, 1, 3, 3);
  var_value<Eigen::MatrixXd> A_v_transpose = A_v.transpose();
  var_value<Eigen::RowVectorXd> A_v_row = A_v.row(3);
  var_value<Eigen::VectorXd> A_v_col = A_v.col(3);
  var_value<Eigen::RowVectorXd> A_v_block_row = A_v.block(1, 1, 3, 3).row(1);
  var_value<Eigen::MatrixXd> A_v_rowwise_reverse = A_v.rowwise_reverse();
  var_value<Eigen::MatrixXd> A_v_colwise_reverse = A_v.colwise_reverse();
  var_value<Eigen::MatrixXd> A_v_rowwise_colwise_reverse
      = A_v.rowwise_reverse().colwise_reverse();
  A_v.block(0, 0, 3, 3) = A_v.block(1, 1, 3, 3);
  // Checks adjoints from all assigned slices are propogated upwards
  var b_v = stan::math::sum(A_v_block) + stan::math::sum(A_v_transpose)
            + stan::math::sum(A_v_row) + stan::math::sum(A_v_col)
            + stan::math::sum(A_v_block_row)
            + stan::math::sum(A_v_rowwise_reverse)
            + stan::math::sum(A_v_colwise_reverse)
            + stan::math::sum(A_v_rowwise_colwise_reverse);
  b_v.grad();
  Eigen::MatrixXd deriv(4, 4);
  deriv << 4, 4, 4, 5, 4, 5, 5, 6, 4, 6, 6, 7, 5, 6, 6, 7;
  EXPECT_MATRIX_FLOAT_EQ(A_v.adj(), deriv);
}

TEST_F(AgradRev, var_matrix_view_eval) {
  using stan::math::sum;
  using stan::math::var;
  using stan::math::var_value;
  Eigen::MatrixXd A(4, 4);
  A << 0, 1, 2, 3, 4, 5, 6, 7, 8, 9, 10, 11, 12, 13, 14, 15;
  var_value<Eigen::MatrixXd> A_v(A);
  auto A_v_block = A_v.block(1, 1, 3, 3).eval();
  auto A_v_transpose = A_v.transpose().eval();
  auto A_v_row = A_v.row(3).eval();
  auto A_v_col = A_v.col(3).eval();
  auto A_v_block_row = A_v.block(1, 1, 3, 3).row(1).eval();
  auto A_v_rowwise_reverse = A_v.rowwise_reverse().eval();
  auto A_v_colwise_reverse = A_v.colwise_reverse().eval();
  auto A_v_rowwise_colwise_reverse
      = A_v.rowwise_reverse().colwise_reverse().eval();
  // NOTE: Coefficient references make a new var.
  A_v.block(0, 0, 3, 3) = A_v.block(1, 1, 3, 3);
  // Checks adjoints from all assigned slices are propogated upwards
  var b_v = stan::math::sum(A_v_block) + stan::math::sum(A_v_transpose)
            + stan::math::sum(A_v_row) + stan::math::sum(A_v_col)
            + stan::math::sum(A_v_block_row)
            + stan::math::sum(A_v_rowwise_reverse)
            + stan::math::sum(A_v_colwise_reverse)
            + stan::math::sum(A_v_rowwise_colwise_reverse);
  b_v.grad();
  Eigen::MatrixXd deriv(4, 4);
  deriv << 4, 4, 4, 5, 4, 5, 5, 6, 4, 6, 6, 7, 5, 6, 6, 7;
  EXPECT_MATRIX_FLOAT_EQ(A_v.adj(), deriv);
}

TEST_F(AgradRev, var_matrix_view_block_plain_assignment) {
  Eigen::MatrixXd A(4, 4);
  A << 0, 1, 2, 3, 4, 5, 6, 7, 8, 9, 10, 11, 12, 13, 14, 15;
  stan::math::var_value<Eigen::MatrixXd> A_v(A);
  stan::math::var_value<Eigen::MatrixXd> B_v = A_v.block(1, 1, 3, 3);
  stan::math::sum(B_v).grad();
  Eigen::MatrixXd deriv(4, 4);
  deriv << 0, 0, 0, 0, 0, 1, 1, 1, 0, 1, 1, 1, 0, 1, 1, 1;
  EXPECT_MATRIX_FLOAT_EQ(A_v.adj(), deriv);
}

TEST_F(AgradRev, var_matrix_view_transpose_plain_assignment) {
  Eigen::MatrixXd A(4, 4);
  A << 0, 1, 2, 3, 4, 5, 6, 7, 8, 9, 10, 11, 12, 13, 14, 15;
  stan::math::var_value<Eigen::MatrixXd> A_v(A);
  stan::math::var_value<Eigen::MatrixXd> B_v = A_v.transpose();
  stan::math::sum(B_v).grad();
  Eigen::MatrixXd deriv(4, 4);
  deriv << 1, 1, 1, 1, 1, 1, 1, 1, 1, 1, 1, 1, 1, 1, 1, 1;
  EXPECT_MATRIX_FLOAT_EQ(A_v.adj(), deriv);
}

TEST_F(AgradRev, var_matrix_view_row_plain_assignment) {
  Eigen::MatrixXd A(4, 4);
  A << 0, 1, 2, 3, 4, 5, 6, 7, 8, 9, 10, 11, 12, 13, 14, 15;
  stan::math::var_value<Eigen::MatrixXd> A_v(A);
  stan::math::var_value<Eigen::RowVectorXd> B_v = A_v.row(3);
  stan::math::var b_v = A_v(1) + A_v(1, 1) + stan::math::sum(B_v);
  b_v.grad();
  Eigen::MatrixXd deriv(4, 4);
  deriv << 0, 0, 0, 0, 1, 1, 0, 0, 0, 0, 0, 0, 1, 1, 1, 1;
  EXPECT_MATRIX_FLOAT_EQ(A_v.adj(), deriv);
}

TEST_F(AgradRev, var_matrix_array) {
  Eigen::MatrixXd A(4, 4);
  A << 0, 1, 2, 3, 4, 5, 6, 7, 8, 9, 10, 11, 12, 13, 14, 15;
  stan::math::var_value<Eigen::MatrixXd> A_v(A);
  Eigen::Array<double, -1, -1> B_v = A_v.array().val();
}

TEST_F(AgradRev, var_matrix_vector_rowvector_assign) {
  Eigen::RowVectorXd A = Eigen::RowVectorXd(4);
  stan::math::var_value<Eigen::VectorXd> A_v(A);
}

TEST_F(AgradRev, a_eq_x) {
  stan::math::var a = 5.0;
  EXPECT_FLOAT_EQ(5.0, a.val());
}

TEST_F(AgradRev, a_of_x) {
  stan::math::var a(6.0);
  EXPECT_FLOAT_EQ(6.0, a.val());
}

TEST_F(AgradRev, a__a_eq_x) {
  stan::math::var a;
  a = 7.0;
  EXPECT_FLOAT_EQ(7.0, a.val());
}

TEST_F(AgradRev, eq_a) {
  stan::math::var a = 5.0;
  stan::math::var f = a;
  std::vector<stan::math::var> x{a};
  std::vector<double> dx;
  f.grad(x, dx);
  EXPECT_FLOAT_EQ(1.0, dx[0]);
}

TEST_F(AgradRev, a_ostream) {
  stan::math::var a = 6.0;
  std::ostringstream os;

  os << a;
  EXPECT_EQ("6", os.str());

  os.str("");
  a = 10.5;
  os << a;
  EXPECT_EQ("10.5", os.str());
}

TEST_F(AgradRev, smart_ptrs) {
  stan::math::var a = 2.0;
  EXPECT_FLOAT_EQ(2.0, (*a).val_);
  EXPECT_FLOAT_EQ(2.0, a->val_);

  EXPECT_FLOAT_EQ(2.0, (*a.vi_).val_);
  EXPECT_FLOAT_EQ(2.0, a.vi_->val_);
}

TEST_F(AgradRev, stackAllocation) {
  using stan::math::var;
  using stan::math::vari;

  vari ai(1.0);
  vari bi(2.0);

  var a(&ai);
  var b(&bi);

  std::vector<stan::math::var> x{a, b};
  var f = a * b;

  std::vector<double> g;
  f.grad(x, g);

  EXPECT_EQ(2U, g.size());
  EXPECT_FLOAT_EQ(2.0, g[0]);
  EXPECT_FLOAT_EQ(1.0, g[1]);
}

TEST_F(AgradRev, print) {
  using stan::math::var;

  std::ostringstream output;
  std::string str;

  var initialized_var(0);
  output << initialized_var;
  str = output.str();
  EXPECT_STREQ("0", output.str().c_str());

  output.clear();
  output.str("");
  var uninitialized_var;
  output << uninitialized_var;
  str = output.str();
  EXPECT_STREQ("uninitialized", output.str().c_str());
}

// should really be doing this test with a mock object using ctor
// vari_(double, bool);  as in:
//
// struct nostack_test_vari : public stan::math::vari {
//   nostack_test_vari(double x)
//   : stan::math::vari(x, false) {
//   }
//   void chain() {
//     // no op on the chain
//   }
// };

// struct both_test_vari : public stan::math::vari {
//   both_test_vari(vari* vi, vari* bi) {

//   }
// };

// var foo(var y, var z) {
//   return y *
// }

TEST_F(AgradRev, basicGradient1) {
  using stan::math::recover_memory;

  for (int i = 0; i < 100; ++i) {
    gradable g = setup_simple();
    g.test();
    recover_memory();
  }
}

TEST_F(AgradRev, basicGradient2) {
  using stan::math::recover_memory;

  for (int i = 0; i < 100; ++i) {
    gradable g = setup_quad_form();
    g.test();
    recover_memory();
  }
}

TEST_F(AgradRev, nestedGradient1) {
  using stan::math::recover_memory;
  using stan::math::recover_memory_nested;
  using stan::math::start_nested;

  gradable g0 = setup_simple();

  start_nested();
  gradable g1 = setup_quad_form();
  g1.test();
  recover_memory_nested();

  start_nested();
  gradable g2 = setup_simple();
  g2.test();
  recover_memory_nested();

  g0.test();
  recover_memory();
}

TEST_F(AgradRev, nestedGradient2) {
  using stan::math::recover_memory;
  using stan::math::recover_memory_nested;
  using stan::math::start_nested;

  gradable g0 = setup_quad_form();

  start_nested();
  gradable g1 = setup_simple();
  g1.test();
  recover_memory_nested();

  start_nested();
  gradable g2 = setup_quad_form();
  g2.test();
  recover_memory_nested();

  g0.test();
  recover_memory();
}

TEST_F(AgradRev, nestedGradient3) {
  using stan::math::recover_memory;
  using stan::math::recover_memory_nested;
  using stan::math::start_nested;

  start_nested();
  gradable g1 = setup_simple();
  start_nested();
  gradable g2 = setup_quad_form();
  start_nested();
  gradable g3 = setup_quad_form();
  start_nested();
  gradable g4 = setup_simple();
  g4.test();
  recover_memory_nested();
  g3.test();
  recover_memory_nested();
  g2.test();
  recover_memory_nested();
  g1.test();
  recover_memory_nested();
  recover_memory();
}

TEST_F(AgradRev, grad) {
  stan::math::var a = 5.0;
  stan::math::var b = 10.0;
  stan::math::var f = a * b + a;

  EXPECT_NO_THROW(f.grad()) << "testing the grad function with no args";

  EXPECT_FLOAT_EQ(5.0, a.val());
  EXPECT_FLOAT_EQ(10.0, b.val());
  EXPECT_FLOAT_EQ(55.0, f.val());

  EXPECT_FLOAT_EQ(1.0, f.adj());
  EXPECT_FLOAT_EQ(11.0, a.adj());
  EXPECT_FLOAT_EQ(5.0, b.adj());
}

TEST_F(AgradRev, matrix_compile_time_conversions) {
  using stan::math::var_value;
  Eigen::VectorXd colvec_vals = Eigen::VectorXd::Random(5);
  Eigen::RowVectorXd rowvec_vals = Eigen::VectorXd::Random(5);
  Eigen::Matrix<double, 1, 1> x11_vals
      = Eigen::Matrix<double, 1, 1>::Random(1, 1);
  var_value<Eigen::Matrix<double, -1, 1>> colvec = colvec_vals;
  var_value<Eigen::Matrix<double, 1, -1>> rowvec = rowvec_vals;
  colvec = rowvec;
  EXPECT_MATRIX_FLOAT_EQ(colvec.val().transpose(), rowvec.val());
  var_value<Eigen::Matrix<double, 1, 1>> x11 = x11_vals;
  colvec = x11;
  rowvec = x11;
  EXPECT_MATRIX_FLOAT_EQ(colvec.val(), rowvec.val());
  EXPECT_MATRIX_FLOAT_EQ(x11.val(), rowvec.val());
}

TEST_F(AgradRev, assign_nan_varmat) {
  using stan::math::var_value;
  using var_vector = var_value<Eigen::Matrix<double, -1, 1>>;
  using stan::math::var;
  Eigen::VectorXd x_val(10);
  for (int i = 0; i < 10; ++i) {
    x_val(i) = i + 0.1;
  }
  var_vector x(x_val);
  var_vector y = var_vector(Eigen::Matrix<double, -1, 1>::Constant(
      10, std::numeric_limits<double>::quiet_NaN()));
  y = stan::math::head(x, 10);
  var sigma = 1.0;
  var lp = stan::math::normal_lpdf<false>(y, 0, sigma);
  lp.grad();
  Eigen::VectorXd x_ans_adj(10);
  for (int i = 0; i < 10; ++i) {
    x_ans_adj(i) = -(i + 0.1);
  }
  EXPECT_MATRIX_EQ(x.adj(), x_ans_adj);
  Eigen::VectorXd y_ans_adj = Eigen::VectorXd::Zero(10);
  EXPECT_MATRIX_EQ(y_ans_adj, y.adj());
}

<<<<<<< HEAD
TEST_F(AgradRev, assign_nan_matvar) {
  using stan::math::var;
  using var_vector = Eigen::Matrix<var, -1, 1>;
  Eigen::VectorXd x_val(10);
  for (int i = 0; i < 10; ++i) {
    x_val(i) = i + 0.1;
  }
  var_vector x(x_val);
  var_vector y = var_vector(Eigen::Matrix<double, -1, 1>::Constant(
      10, std::numeric_limits<double>::quiet_NaN()));
  // need to store y's previous vari pointers
  var_vector z = y;
  y = stan::math::head(x, 10);
  var sigma = 1.0;
  var lp = stan::math::normal_lpdf<false>(y, 0, sigma);
  lp.grad();
  Eigen::VectorXd x_ans_adj(10);
  for (int i = 0; i < 10; ++i) {
    x_ans_adj(i) = -(i + 0.1);
  }
  EXPECT_MATRIX_EQ(x.adj(), x_ans_adj);
  Eigen::VectorXd z_ans_adj = Eigen::VectorXd::Zero(10);
  EXPECT_MATRIX_EQ(z_ans_adj, z.adj());
}


TEST_F(AgradRev, assign_nullptr_vari) {
=======
TEST_F(AgradRev, assign_nullptr_var) {
>>>>>>> a49035c7
  using stan::math::var_value;
  using var_vector = var_value<Eigen::Matrix<double, -1, 1>>;
  using stan::math::var;
  Eigen::VectorXd x_val(10);
  for (int i = 0; i < 10; ++i) {
    x_val(i) = i + 0.1;
  }
  var_vector x(x_val);
  var_vector y;
  y = stan::math::head(x, 10);
  var sigma = 1.0;
  var lp = stan::math::normal_lpdf<false>(y, 0, sigma);
  lp.grad();
  Eigen::VectorXd x_ans_adj(10);
  for (int i = 0; i < 10; ++i) {
    x_ans_adj(i) = -(i + 0.1);
  }
  EXPECT_MATRIX_EQ(x.adj(), x_ans_adj);
  EXPECT_MATRIX_EQ(x_ans_adj, y.adj());
}<|MERGE_RESOLUTION|>--- conflicted
+++ resolved
@@ -935,7 +935,6 @@
   EXPECT_MATRIX_EQ(y_ans_adj, y.adj());
 }
 
-<<<<<<< HEAD
 TEST_F(AgradRev, assign_nan_matvar) {
   using stan::math::var;
   using var_vector = Eigen::Matrix<var, -1, 1>;
@@ -961,11 +960,7 @@
   EXPECT_MATRIX_EQ(z_ans_adj, z.adj());
 }
 
-
-TEST_F(AgradRev, assign_nullptr_vari) {
-=======
 TEST_F(AgradRev, assign_nullptr_var) {
->>>>>>> a49035c7
   using stan::math::var_value;
   using var_vector = var_value<Eigen::Matrix<double, -1, 1>>;
   using stan::math::var;
