#include <gtest/gtest.h>
#include <test/unit/math/rev/fun/util.hpp>
#include <stan/math/rev/core.hpp>
#include <stan/math/rev/fun/sin.hpp>

namespace stan {
namespace math {

class test_vari : public vari {
 public:
<<<<<<< HEAD
  test_vari() : vari(0.0) {
  }
=======
  explicit test_vari() : vari(0.0) {}
>>>>>>> 8f5f71bb

  virtual void chain() {
    stan::math::nested_rev_autodiff nested;

    // Add enough vars to make the the var_stack_ vector reallocate
    int N_new_vars = ChainableStack::instance_->var_stack_.capacity() + 1;

    var total = 0.0;
    for (int i = 0; i < N_new_vars; ++i) {
      total += i;
    }

    total.grad();
  }
};

}  // namespace math
}  // namespace stan

TEST(AgradRev, grad_in_reverse_mode) {
  using stan::math::var;

  var total = 0.0;
  for (int i = 0; i < 2; ++i) {
    total += i;
  }

  var test_var(new stan::math::test_vari());

  test_var.grad();
}<|MERGE_RESOLUTION|>--- conflicted
+++ resolved
@@ -8,12 +8,8 @@
 
 class test_vari : public vari {
  public:
-<<<<<<< HEAD
   test_vari() : vari(0.0) {
   }
-=======
-  explicit test_vari() : vari(0.0) {}
->>>>>>> 8f5f71bb
 
   virtual void chain() {
     stan::math::nested_rev_autodiff nested;
