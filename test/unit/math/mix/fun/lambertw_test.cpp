#include <test/unit/math/test_ad.hpp>
#include <stan/math/mix.hpp>
#include <gtest/gtest.h>

TEST(mathMixMatFun, lambert_w0) {
  auto f = [](const auto& x1) {
    using stan::math::lambert_w0;
    return lambert_w0(x1);
  };
<<<<<<< HEAD
  stan::test::expect_ad_vectorized(f, -0.3);
  stan::test::expect_ad_vectorized(f, -0.1);
  stan::test::expect_ad_vectorized(f, 0.0);
  stan::test::expect_ad_vectorized(f, 1);
  stan::test::expect_ad_vectorized(f, 10);
  stan::test::expect_ad_vectorized(f, 20);
=======
  stan::test::expect_unary_vectorized(f, -0.3, -0.1, 0.0, 1, 10, 20);
>>>>>>> ece13574

  // Test bounds
  stan::test::expect_all_throw(f, -0.38);

  stan::math::recover_memory();
}

TEST(mathMixMatFun, lambert_w0_varmat) {
  using stan::math::vec_concat;
  using stan::test::expect_ad_vector_matvar;
  using stan::test::internal::common_args;
  auto f = [](const auto& x1) {
    using stan::math::lambert_w0;
    return lambert_w0(x1);
  };
  std::vector<double> com_args = common_args();
  std::vector<double> args{-0.3, -0.1, 0.0, 1, 10, 20, -0.38};
  auto all_args = vec_concat(com_args, args);
  Eigen::VectorXd A(all_args.size());
  for (int i = 0; i < all_args.size(); ++i) {
    A(i) = all_args[i];
  }
  expect_ad_vector_matvar(f, A);
}

TEST(mathMixMatFun, lambert_wm1) {
  auto f = [](const auto& x1) {
    using stan::math::lambert_wm1;
    return lambert_wm1(x1);
  };
<<<<<<< HEAD
  stan::test::expect_ad_vectorized(f, -0.35);
  stan::test::expect_ad_vectorized(f, -0.3);
  stan::test::expect_ad_vectorized(f, -0.1);
  stan::test::expect_ad_vectorized(f, -0.01);
=======
  stan::test::expect_unary_vectorized(f, -0.35, -0.3, -0.1, -0.01);
>>>>>>> ece13574

  // Test bounds
  stan::test::expect_all_throw(f, -0.38);
  stan::test::expect_all_throw(f, 0.001);

  stan::math::recover_memory();
}

TEST(mathMixMatFun, lambert_wm1_varmat) {
  using stan::math::vec_concat;
  using stan::test::expect_ad_vector_matvar;
  using stan::test::internal::common_args;
  auto f = [](const auto& x1) {
    using stan::math::lambert_wm1;
    return lambert_wm1(x1);
  };
  std::vector<double> com_args = common_args();
  std::vector<double> args{-0.35, -0.3, -0.1, -0.01, -0.38, 0.001};
  auto all_args = vec_concat(com_args, args);
  Eigen::VectorXd A(all_args.size());
  for (int i = 0; i < all_args.size(); ++i) {
    A(i) = all_args[i];
  }
  expect_ad_vector_matvar(f, A);
}<|MERGE_RESOLUTION|>--- conflicted
+++ resolved
@@ -7,16 +7,7 @@
     using stan::math::lambert_w0;
     return lambert_w0(x1);
   };
-<<<<<<< HEAD
-  stan::test::expect_ad_vectorized(f, -0.3);
-  stan::test::expect_ad_vectorized(f, -0.1);
-  stan::test::expect_ad_vectorized(f, 0.0);
-  stan::test::expect_ad_vectorized(f, 1);
-  stan::test::expect_ad_vectorized(f, 10);
-  stan::test::expect_ad_vectorized(f, 20);
-=======
   stan::test::expect_unary_vectorized(f, -0.3, -0.1, 0.0, 1, 10, 20);
->>>>>>> ece13574
 
   // Test bounds
   stan::test::expect_all_throw(f, -0.38);
@@ -47,14 +38,7 @@
     using stan::math::lambert_wm1;
     return lambert_wm1(x1);
   };
-<<<<<<< HEAD
-  stan::test::expect_ad_vectorized(f, -0.35);
-  stan::test::expect_ad_vectorized(f, -0.3);
-  stan::test::expect_ad_vectorized(f, -0.1);
-  stan::test::expect_ad_vectorized(f, -0.01);
-=======
   stan::test::expect_unary_vectorized(f, -0.35, -0.3, -0.1, -0.01);
->>>>>>> ece13574
 
   // Test bounds
   stan::test::expect_all_throw(f, -0.38);
