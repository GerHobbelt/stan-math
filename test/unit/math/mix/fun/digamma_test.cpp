#include <test/unit/math/test_ad.hpp>

TEST(mathMixMatFun, digamma) {
  auto f = [](const auto& x1) { return stan::math::digamma(x1); };
<<<<<<< HEAD
  stan::test::expect_common_nonzero_unary_vectorized(f);
=======
  stan::test::expect_common_nonzero_unary_vectorized<
      stan::test::PromoteToComplex::No>(f);
>>>>>>> ece13574
  stan::test::expect_unary_vectorized(f, -25, -10.2, -1.2, -1, 2.3, 5.7);
}

TEST(mathMixMatFun, digamma_varmat) {
  using stan::math::vec_concat;
  using stan::test::expect_ad_vector_matvar;
  using stan::test::internal::common_nonzero_args;
  auto f = [](const auto& x1) {
    using stan::math::digamma;
    return digamma(x1);
  };
  std::vector<double> com_args = common_nonzero_args();
  std::vector<double> args{-25, -10.2, -1.2, -1, 2.3, 5.7};
  auto all_args = vec_concat(com_args, args);
  Eigen::VectorXd A(all_args.size());
  for (int i = 0; i < all_args.size(); ++i) {
    A(i) = all_args[i];
  }
  expect_ad_vector_matvar(f, A);
}<|MERGE_RESOLUTION|>--- conflicted
+++ resolved
@@ -2,12 +2,8 @@
 
 TEST(mathMixMatFun, digamma) {
   auto f = [](const auto& x1) { return stan::math::digamma(x1); };
-<<<<<<< HEAD
-  stan::test::expect_common_nonzero_unary_vectorized(f);
-=======
   stan::test::expect_common_nonzero_unary_vectorized<
       stan::test::PromoteToComplex::No>(f);
->>>>>>> ece13574
   stan::test::expect_unary_vectorized(f, -25, -10.2, -1.2, -1, 2.3, 5.7);
 }
 
