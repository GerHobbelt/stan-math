--- conflicted
+++ resolved
@@ -80,11 +80,6 @@
   lb_constrain_test::expect(A, lbm);
   double lbd = 6.0;
   lb_constrain_test::expect(A, lbd);
-<<<<<<< HEAD
-  double lbi = stan::math::NEGATIVE_INFTY;
-  lb_constrain_test::expect(A, lbi);
-=======
->>>>>>> a4abbe2e
 }
 
 TEST(mathMixMatFun, lb_mat_constrain_neg_inf) {
