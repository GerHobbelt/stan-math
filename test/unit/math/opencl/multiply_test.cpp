#ifdef STAN_OPENCL
#include <stan/math/prim/mat.hpp>
#include <stan/math/opencl/copy.hpp>
#include <stan/math/opencl/multiply.hpp>
#include <boost/random/mersenne_twister.hpp>
#include <gtest/gtest.h>
#include <algorithm>
boost::random::mt19937 rng;

#define EXPECT_MATRIX_NEAR(A, B, DELTA) \
  for (int i = 0; i < A.size(); i++)    \
    EXPECT_NEAR(A(i), B(i), DELTA);

TEST(MathMatrix, vector_row_vector) {
  stan::math::vector_d v(3);
  stan::math::row_vector_d rv(3);
  stan::math::matrix_cl<double> v_cl(v);
  stan::math::matrix_cl<double> rv_cl(rv);
  stan::math::matrix_cl<double> m_cl(1, 1);
  EXPECT_NO_THROW(m_cl = rv_cl * v_cl);
}

TEST(MathMatrix, one_dim_zero_matrix) {
  stan::math::matrix_d m0(5, 0);
  stan::math::matrix_d m1(0, 3);

  stan::math::matrix_cl<double> m0_cl(m0);
  stan::math::matrix_cl<double> m1_cl(m1);
  EXPECT_NO_THROW(m0_cl * m1_cl);

  EXPECT_NO_THROW(m0_cl * 2.0);
  EXPECT_NO_THROW(2.0 * m0_cl);

  EXPECT_NO_THROW(m1_cl * 2.0);
  EXPECT_NO_THROW(2.0 * m1_cl);
}

TEST(MathMatrix, zero_result_matrix) {
  stan::math::matrix_d m0(0, 5);
  stan::math::matrix_d m1(5, 0);

  stan::math::matrix_cl<double> m0_cl(m0);
  stan::math::matrix_cl<double> m1_cl(m1);
  EXPECT_NO_THROW(m0_cl * m1_cl);
}

TEST(MathMatrix, zero_size_input_matrix) {
  stan::math::matrix_d m0(0, 0);
  stan::math::matrix_d m1(0, 0);

  stan::math::matrix_cl<double> m0_cl(m0);
  stan::math::matrix_cl<double> m1_cl(m1);
  EXPECT_NO_THROW(m0_cl * m1_cl);

  EXPECT_NO_THROW(m0_cl * 2.0);
  EXPECT_NO_THROW(2.0 * m0_cl);
}

TEST(MathMatrix, non_matching_dim_excpetion) {
  stan::math::matrix_d m0(5, 3);
  stan::math::matrix_d m1(2, 6);

  stan::math::matrix_cl<double> m0_cl(m0);
  stan::math::matrix_cl<double> m1_cl(m1);
  EXPECT_THROW(m0_cl * m1_cl, std::invalid_argument);
}

TEST(MathMatrix, multiply_scalar) {
  auto v = stan::math::vector_d::Random(25).eval();
  stan::math::vector_d v_cl_res(25);
  auto rv = stan::math::row_vector_d::Random(25).eval();
  stan::math::row_vector_d rv_cl_res(25);
  auto m = stan::math::matrix_d::Random(5, 5).eval();
  stan::math::matrix_d m_cl_res(5, 5);

  stan::math::matrix_cl<double> v_cl(v);
  v_cl = v_cl * 2.0;
  v_cl_res = stan::math::from_matrix_cl(v_cl);

  stan::math::matrix_cl<double> rv_cl(rv);
  rv_cl = rv_cl * 2.0;
  rv_cl_res = stan::math::from_matrix_cl(rv_cl);

  stan::math::matrix_cl<double> m_cl(m);
  m_cl = m_cl * 2.0;
  m_cl_res = stan::math::from_matrix_cl(m_cl);

  v = v * 2.0;
  rv = rv * 2.0;
  m = m * 2.0;

  EXPECT_MATRIX_NEAR(v, v_cl_res, 1e-10);
  EXPECT_MATRIX_NEAR(rv, rv_cl_res, 1e-10);
  EXPECT_MATRIX_NEAR(m, m_cl_res, 1e-10);
}

TEST(MathMatrix, row_vector_vector) {
  auto v = stan::math::vector_d::Random(5).eval();
  auto rv = stan::math::row_vector_d::Random(5).eval();
  stan::math::matrix_d m0(1, 1);
  stan::math::matrix_d m0_cl_res(1, 1);
  stan::math::matrix_d m1(5, 5);
  stan::math::matrix_d m1_cl_res(5, 5);

  m0 = rv * v;
  m1 = v * rv;

  stan::math::matrix_cl<double> v_cl(v);
  stan::math::matrix_cl<double> rv_cl(rv);
  stan::math::matrix_cl<double> m0_cl(1, 1);
  stan::math::matrix_cl<double> m1_cl(5, 5);

  m0_cl = rv_cl * v_cl;
  m1_cl = v_cl * rv_cl;
  m0_cl_res = stan::math::from_matrix_cl(m0_cl);
  m1_cl_res = stan::math::from_matrix_cl(m1_cl);

  EXPECT_MATRIX_NEAR(m0, m0_cl_res, 1e-10);
  EXPECT_MATRIX_NEAR(m1, m1_cl_res, 1e-10);
}

TEST(MathMatrix, matrix_vector_small) {
  auto m = stan::math::matrix_d::Random(4, 5).eval();
  auto v = stan::math::vector_d::Random(5).eval();
  stan::math::matrix_d m0(4, 1);
  stan::math::matrix_d m0_cl_res(4, 1);

  m0 = m * v;

  stan::math::matrix_cl<double> v_cl(v);
  stan::math::matrix_cl<double> m_cl(m);
  stan::math::matrix_cl<double> m0_cl(4, 1);

  m0_cl = m_cl * v_cl;
  m0_cl_res = stan::math::from_matrix_cl(m0_cl);

  EXPECT_MATRIX_NEAR(m0, m0_cl_res, 1e-10);
}

TEST(MathMatrix, matrix_vector_big) {
  auto m = stan::math::matrix_d::Random(400, 600).eval();
  auto v = stan::math::vector_d::Random(600).eval();
  stan::math::matrix_d m0(400, 1);
  stan::math::matrix_d m0_cl_res(400, 1);

  m0 = m * v;

  stan::math::matrix_cl<double> v_cl(v);
  stan::math::matrix_cl<double> m_cl(m);
  stan::math::matrix_cl<double> m0_cl(400, 1);

  m0_cl = m_cl * v_cl;
  m0_cl_res = stan::math::from_matrix_cl(m0_cl);

  EXPECT_MATRIX_NEAR(m0, m0_cl_res, 1e-10);
}

TEST(MathMatrix, row_vector_matrix_small) {
  auto m = stan::math::matrix_d::Random(5, 4).eval();
  auto rv = stan::math::row_vector_d::Random(5).eval();
  stan::math::matrix_d m0(1, 4);
  stan::math::matrix_d m0_cl_res(1, 4);

  m0 = rv * m;

  stan::math::matrix_cl<double> m_cl(m);
  stan::math::matrix_cl<double> rv_cl(rv);
  stan::math::matrix_cl<double> m0_cl(1, 4);

  m0_cl = rv_cl * m_cl;
  m0_cl_res = stan::math::from_matrix_cl(m0_cl);

  EXPECT_MATRIX_NEAR(m0, m0_cl_res, 1e-10);
}

TEST(MathMatrix, row_vector_matrix_big) {
  auto m = stan::math::matrix_d::Random(600, 400).eval();
  auto rv = stan::math::row_vector_d::Random(600).eval();
  stan::math::matrix_d m0(1, 400);
  stan::math::matrix_d m0_cl_res(1, 400);

  m0 = rv * m;

  stan::math::matrix_cl<double> m_cl(m);
  stan::math::matrix_cl<double> rv_cl(rv);
  stan::math::matrix_cl<double> m0_cl(1, 400);

  m0_cl = rv_cl * m_cl;
  m0_cl_res = stan::math::from_matrix_cl(m0_cl);

  EXPECT_MATRIX_NEAR(m0, m0_cl_res, 1e-10);
}

TEST(MathMatrix, matrix_vector_tri_small) {
  auto m = stan::math::matrix_d::Random(4, 5).eval();
  auto v = stan::math::vector_d::Random(5).eval();
  stan::math::matrix_d m0(4, 1);
  stan::math::matrix_d m0_cl_res(4, 1);

  stan::math::matrix_cl<double> v_cl(v);
  stan::math::matrix_cl<double> m_cl(m);
  stan::math::matrix_cl<double> m0_cl(4, 1);

  m0 = m * v.triangularView<Eigen::Lower>();
  m_cl.triangular_view(stan::math::TriangularViewCL::Entire);
  v_cl.triangular_view(stan::math::TriangularViewCL::Lower);
  m0_cl = m_cl * v_cl;
  m0_cl_res = stan::math::from_matrix_cl(m0_cl);
  EXPECT_MATRIX_NEAR(m0, m0_cl_res, 1e-10);

  m0 = m.triangularView<Eigen::Lower>() * v;
  m_cl.triangular_view(stan::math::TriangularViewCL::Lower);
  v_cl.triangular_view(stan::math::TriangularViewCL::Entire);
  m0_cl = m_cl * v_cl;
  m0_cl_res = stan::math::from_matrix_cl(m0_cl);
  EXPECT_MATRIX_NEAR(m0, m0_cl_res, 1e-10);

  m0 = m * v.triangularView<Eigen::Upper>();
  m_cl.triangular_view(stan::math::TriangularViewCL::Entire);
  v_cl.triangular_view(stan::math::TriangularViewCL::Upper);
  m0_cl = m_cl * v_cl;
  m0_cl_res = stan::math::from_matrix_cl(m0_cl);
  EXPECT_MATRIX_NEAR(m0, m0_cl_res, 1e-10);

  m0 = m.triangularView<Eigen::Upper>() * v;
  m_cl.triangular_view(stan::math::TriangularViewCL::Upper);
  v_cl.triangular_view(stan::math::TriangularViewCL::Entire);
  m0_cl = m_cl * v_cl;
  m0_cl_res = stan::math::from_matrix_cl(m0_cl);
  EXPECT_MATRIX_NEAR(m0, m0_cl_res, 1e-10);

  // the cast is needed because operator* for for two triangular views does not
  // exist
  m0 = static_cast<Eigen::MatrixXd>(m.triangularView<Eigen::Lower>())
       * v.triangularView<Eigen::Lower>();
  m_cl.triangular_view(stan::math::TriangularViewCL::Lower);
  v_cl.triangular_view(stan::math::TriangularViewCL::Lower);
  m0_cl = m_cl * v_cl;
  m0_cl_res = stan::math::from_matrix_cl(m0_cl);
  EXPECT_MATRIX_NEAR(m0, m0_cl_res, 1e-10);

  m0 = static_cast<Eigen::MatrixXd>(m.triangularView<Eigen::Upper>())
       * v.triangularView<Eigen::Upper>();
  m_cl.triangular_view(stan::math::TriangularViewCL::Upper);
  v_cl.triangular_view(stan::math::TriangularViewCL::Upper);
  m0_cl = m_cl * v_cl;
  m0_cl_res = stan::math::from_matrix_cl(m0_cl);
  EXPECT_MATRIX_NEAR(m0, m0_cl_res, 1e-10);

  m0 = static_cast<Eigen::MatrixXd>(m.triangularView<Eigen::Lower>())
       * v.triangularView<Eigen::Upper>();
  m_cl.triangular_view(stan::math::TriangularViewCL::Lower);
  v_cl.triangular_view(stan::math::TriangularViewCL::Upper);
  m0_cl = m_cl * v_cl;
  m0_cl_res = stan::math::from_matrix_cl(m0_cl);
  EXPECT_MATRIX_NEAR(m0, m0_cl_res, 1e-10);

  m0 = static_cast<Eigen::MatrixXd>(m.triangularView<Eigen::Upper>())
       * v.triangularView<Eigen::Lower>();
  m_cl.triangular_view(stan::math::TriangularViewCL::Upper);
  v_cl.triangular_view(stan::math::TriangularViewCL::Lower);
  m0_cl = m_cl * v_cl;
  m0_cl_res = stan::math::from_matrix_cl(m0_cl);
  EXPECT_MATRIX_NEAR(m0, m0_cl_res, 1e-10);
}

TEST(MathMatrix, matrix_vector_tri_big) {
  auto m = stan::math::matrix_d::Random(400, 600).eval();
  auto v = stan::math::vector_d::Random(600).eval();
  stan::math::matrix_d m0(400, 1);
  stan::math::matrix_d m0_cl_res(400, 1);

  stan::math::matrix_cl<double> v_cl(v);
  stan::math::matrix_cl<double> m_cl(m);
  stan::math::matrix_cl<double> m0_cl(400, 1);

  m0 = m * v.triangularView<Eigen::Lower>();
  m_cl.triangular_view(stan::math::TriangularViewCL::Entire);
  v_cl.triangular_view(stan::math::TriangularViewCL::Lower);
  m0_cl = m_cl * v_cl;
  m0_cl_res = stan::math::from_matrix_cl(m0_cl);
  EXPECT_MATRIX_NEAR(m0, m0_cl_res, 1e-10);

  m0 = m.triangularView<Eigen::Lower>() * v;
  m_cl.triangular_view(stan::math::TriangularViewCL::Lower);
  v_cl.triangular_view(stan::math::TriangularViewCL::Entire);
  m0_cl = m_cl * v_cl;
  m0_cl_res = stan::math::from_matrix_cl(m0_cl);
  EXPECT_MATRIX_NEAR(m0, m0_cl_res, 1e-10);

  m0 = m * v.triangularView<Eigen::Upper>();
  m_cl.triangular_view(stan::math::TriangularViewCL::Entire);
  v_cl.triangular_view(stan::math::TriangularViewCL::Upper);
  m0_cl = m_cl * v_cl;
  m0_cl_res = stan::math::from_matrix_cl(m0_cl);
  EXPECT_MATRIX_NEAR(m0, m0_cl_res, 1e-10);

  m0 = m.triangularView<Eigen::Upper>() * v;
  m_cl.triangular_view(stan::math::TriangularViewCL::Upper);
  v_cl.triangular_view(stan::math::TriangularViewCL::Entire);
  m0_cl = m_cl * v_cl;
  m0_cl_res = stan::math::from_matrix_cl(m0_cl);
  EXPECT_MATRIX_NEAR(m0, m0_cl_res, 1e-10);

  // the cast is needed because operator* for for two triangular views does not
  // exist
  m0 = static_cast<Eigen::MatrixXd>(m.triangularView<Eigen::Lower>())
       * v.triangularView<Eigen::Lower>();
  m_cl.triangular_view(stan::math::TriangularViewCL::Lower);
  v_cl.triangular_view(stan::math::TriangularViewCL::Lower);
  m0_cl = m_cl * v_cl;
  m0_cl_res = stan::math::from_matrix_cl(m0_cl);
  EXPECT_MATRIX_NEAR(m0, m0_cl_res, 1e-10);

  m0 = static_cast<Eigen::MatrixXd>(m.triangularView<Eigen::Upper>())
       * v.triangularView<Eigen::Upper>();
  m_cl.triangular_view(stan::math::TriangularViewCL::Upper);
  v_cl.triangular_view(stan::math::TriangularViewCL::Upper);
  m0_cl = m_cl * v_cl;
  m0_cl_res = stan::math::from_matrix_cl(m0_cl);
  EXPECT_MATRIX_NEAR(m0, m0_cl_res, 1e-10);

  m0 = static_cast<Eigen::MatrixXd>(m.triangularView<Eigen::Lower>())
       * v.triangularView<Eigen::Upper>();
  m_cl.triangular_view(stan::math::TriangularViewCL::Lower);
  v_cl.triangular_view(stan::math::TriangularViewCL::Upper);
  m0_cl = m_cl * v_cl;
  m0_cl_res = stan::math::from_matrix_cl(m0_cl);
  EXPECT_MATRIX_NEAR(m0, m0_cl_res, 1e-10);

  m0 = static_cast<Eigen::MatrixXd>(m.triangularView<Eigen::Upper>())
       * v.triangularView<Eigen::Lower>();
  m_cl.triangular_view(stan::math::TriangularViewCL::Upper);
  v_cl.triangular_view(stan::math::TriangularViewCL::Lower);
  m0_cl = m_cl * v_cl;
  m0_cl_res = stan::math::from_matrix_cl(m0_cl);
  EXPECT_MATRIX_NEAR(m0, m0_cl_res, 1e-10);
}

TEST(MathMatrix, row_vector_matrix_tri_small) {
  auto m = stan::math::matrix_d::Random(5, 4).eval();
  auto rv = stan::math::row_vector_d::Random(5).eval();
  stan::math::matrix_d m0(1, 4);
  stan::math::matrix_d m0_cl_res(1, 4);

  stan::math::matrix_cl<double> m_cl(m);
  stan::math::matrix_cl<double> rv_cl(rv);
  stan::math::matrix_cl<double> m0_cl(1, 4);

  m0 = rv * m;
  m0_cl = rv_cl * m_cl;
  m0_cl_res = stan::math::from_matrix_cl(m0_cl);
  EXPECT_MATRIX_NEAR(m0, m0_cl_res, 1e-10);

  m0 = rv * m.triangularView<Eigen::Lower>();
  rv_cl.triangular_view(stan::math::TriangularViewCL::Entire);
  m_cl.triangular_view(stan::math::TriangularViewCL::Lower);
  m0_cl = rv_cl * m_cl;
  m0_cl_res = stan::math::from_matrix_cl(m0_cl);
  EXPECT_MATRIX_NEAR(m0, m0_cl_res, 1e-10);

  m0 = rv.triangularView<Eigen::Lower>() * m;
  rv_cl.triangular_view(stan::math::TriangularViewCL::Lower);
  m_cl.triangular_view(stan::math::TriangularViewCL::Entire);
  m0_cl = rv_cl * m_cl;
  m0_cl_res = stan::math::from_matrix_cl(m0_cl);
  EXPECT_MATRIX_NEAR(m0, m0_cl_res, 1e-10);

  m0 = rv * m.triangularView<Eigen::Upper>();
  rv_cl.triangular_view(stan::math::TriangularViewCL::Entire);
  m_cl.triangular_view(stan::math::TriangularViewCL::Upper);
  m0_cl = rv_cl * m_cl;
  m0_cl_res = stan::math::from_matrix_cl(m0_cl);
  EXPECT_MATRIX_NEAR(m0, m0_cl_res, 1e-10);

  m0 = rv.triangularView<Eigen::Upper>() * m;
  rv_cl.triangular_view(stan::math::TriangularViewCL::Upper);
  m_cl.triangular_view(stan::math::TriangularViewCL::Entire);
  m0_cl = rv_cl * m_cl;
  m0_cl_res = stan::math::from_matrix_cl(m0_cl);
  EXPECT_MATRIX_NEAR(m0, m0_cl_res, 1e-10);

  // the cast is needed because operator* for for two triangular views does not
  // exist
  m0 = static_cast<Eigen::MatrixXd>(rv.triangularView<Eigen::Lower>())
       * m.triangularView<Eigen::Lower>();
  rv_cl.triangular_view(stan::math::TriangularViewCL::Lower);
  m_cl.triangular_view(stan::math::TriangularViewCL::Lower);
  m0_cl = rv_cl * m_cl;
  m0_cl_res = stan::math::from_matrix_cl(m0_cl);
  EXPECT_MATRIX_NEAR(m0, m0_cl_res, 1e-10);

  m0 = static_cast<Eigen::MatrixXd>(rv.triangularView<Eigen::Upper>())
       * m.triangularView<Eigen::Upper>();
  rv_cl.triangular_view(stan::math::TriangularViewCL::Upper);
  m_cl.triangular_view(stan::math::TriangularViewCL::Upper);
  m0_cl = rv_cl * m_cl;
  m0_cl_res = stan::math::from_matrix_cl(m0_cl);
  EXPECT_MATRIX_NEAR(m0, m0_cl_res, 1e-10);

  m0 = static_cast<Eigen::MatrixXd>(rv.triangularView<Eigen::Lower>())
       * m.triangularView<Eigen::Upper>();
  rv_cl.triangular_view(stan::math::TriangularViewCL::Lower);
  m_cl.triangular_view(stan::math::TriangularViewCL::Upper);
  m0_cl = rv_cl * m_cl;
  m0_cl_res = stan::math::from_matrix_cl(m0_cl);
  EXPECT_MATRIX_NEAR(m0, m0_cl_res, 1e-10);

  m0 = static_cast<Eigen::MatrixXd>(rv.triangularView<Eigen::Upper>())
       * m.triangularView<Eigen::Lower>();
  rv_cl.triangular_view(stan::math::TriangularViewCL::Upper);
  m_cl.triangular_view(stan::math::TriangularViewCL::Lower);
  m0_cl = rv_cl * m_cl;
  m0_cl_res = stan::math::from_matrix_cl(m0_cl);
  EXPECT_MATRIX_NEAR(m0, m0_cl_res, 1e-10);
}

TEST(MathMatrix, row_vector_matrix_tri_big) {
  auto m = stan::math::matrix_d::Random(600, 400).eval();
  auto rv = stan::math::row_vector_d::Random(600).eval();
  stan::math::matrix_d m0(1, 400);
  stan::math::matrix_d m0_cl_res(1, 400);

  stan::math::matrix_cl<double> m_cl(m);
  stan::math::matrix_cl<double> rv_cl(rv);
  stan::math::matrix_cl<double> m0_cl(1, 400);

  m0 = rv * m;
  m0_cl = rv_cl * m_cl;
  m0_cl_res = stan::math::from_matrix_cl(m0_cl);
  EXPECT_MATRIX_NEAR(m0, m0_cl_res, 1e-10);

  m0 = rv * m.triangularView<Eigen::Lower>();
  rv_cl.triangular_view(stan::math::TriangularViewCL::Entire);
  m_cl.triangular_view(stan::math::TriangularViewCL::Lower);
  m0_cl = rv_cl * m_cl;
  m0_cl_res = stan::math::from_matrix_cl(m0_cl);
  EXPECT_MATRIX_NEAR(m0, m0_cl_res, 1e-10);

  m0 = rv.triangularView<Eigen::Lower>() * m;
  rv_cl.triangular_view(stan::math::TriangularViewCL::Lower);
  m_cl.triangular_view(stan::math::TriangularViewCL::Entire);
  m0_cl = rv_cl * m_cl;
  m0_cl_res = stan::math::from_matrix_cl(m0_cl);
  EXPECT_MATRIX_NEAR(m0, m0_cl_res, 1e-10);

  m0 = rv * m.triangularView<Eigen::Upper>();
  rv_cl.triangular_view(stan::math::TriangularViewCL::Entire);
  m_cl.triangular_view(stan::math::TriangularViewCL::Upper);
  m0_cl = rv_cl * m_cl;
  m0_cl_res = stan::math::from_matrix_cl(m0_cl);
  EXPECT_MATRIX_NEAR(m0, m0_cl_res, 1e-10);

  m0 = rv.triangularView<Eigen::Upper>() * m;
  rv_cl.triangular_view(stan::math::TriangularViewCL::Upper);
  m_cl.triangular_view(stan::math::TriangularViewCL::Entire);
  m0_cl = rv_cl * m_cl;
  m0_cl_res = stan::math::from_matrix_cl(m0_cl);
  EXPECT_MATRIX_NEAR(m0, m0_cl_res, 1e-10);

  // the cast is needed because operator* for for two triangular views does not
  // exist
  m0 = static_cast<Eigen::MatrixXd>(rv.triangularView<Eigen::Lower>())
       * m.triangularView<Eigen::Lower>();
  rv_cl.triangular_view(stan::math::TriangularViewCL::Lower);
  m_cl.triangular_view(stan::math::TriangularViewCL::Lower);
  m0_cl = rv_cl * m_cl;
  m0_cl_res = stan::math::from_matrix_cl(m0_cl);
  EXPECT_MATRIX_NEAR(m0, m0_cl_res, 1e-10);

  m0 = static_cast<Eigen::MatrixXd>(rv.triangularView<Eigen::Upper>())
       * m.triangularView<Eigen::Upper>();
  rv_cl.triangular_view(stan::math::TriangularViewCL::Upper);
  m_cl.triangular_view(stan::math::TriangularViewCL::Upper);
  m0_cl = rv_cl * m_cl;
  m0_cl_res = stan::math::from_matrix_cl(m0_cl);
  EXPECT_MATRIX_NEAR(m0, m0_cl_res, 1e-10);

  m0 = static_cast<Eigen::MatrixXd>(rv.triangularView<Eigen::Lower>())
       * m.triangularView<Eigen::Upper>();
  rv_cl.triangular_view(stan::math::TriangularViewCL::Lower);
  m_cl.triangular_view(stan::math::TriangularViewCL::Upper);
  m0_cl = rv_cl * m_cl;
  m0_cl_res = stan::math::from_matrix_cl(m0_cl);
  EXPECT_MATRIX_NEAR(m0, m0_cl_res, 1e-10);

  m0 = static_cast<Eigen::MatrixXd>(rv.triangularView<Eigen::Upper>())
       * m.triangularView<Eigen::Lower>();
  rv_cl.triangular_view(stan::math::TriangularViewCL::Upper);
  m_cl.triangular_view(stan::math::TriangularViewCL::Lower);
  m0_cl = rv_cl * m_cl;
  m0_cl_res = stan::math::from_matrix_cl(m0_cl);
  EXPECT_MATRIX_NEAR(m0, m0_cl_res, 1e-10);
}

TEST(MathMatrix, multiply_small) {
  using stan::math::multiply;
  auto m1 = stan::math::matrix_d::Random(3, 3).eval();
  auto m2 = stan::math::matrix_d::Random(3, 3).eval();
  stan::math::matrix_d m3_cl_res(3, 3);

  stan::math::matrix_cl<double> m11(m1);
  stan::math::matrix_cl<double> m22(m2);

  auto m3 = (m1 * m2).eval();

  auto m33 = m11 * m22;

  m3_cl_res = stan::math::from_matrix_cl(m33);

  EXPECT_MATRIX_NEAR(m3, m3_cl_res, 1e-10);
}

TEST(MathMatrix, multiply_big) {
  using stan::math::multiply;
  int size = 512;
  auto m1 = stan::math::matrix_d::Random(size, size).eval();
  auto m2 = stan::math::matrix_d::Random(size, size).eval();
  stan::math::matrix_d m3_cl_res(size, size);

  stan::math::matrix_cl<double> m11(m1);
  stan::math::matrix_cl<double> m22(m2);

  auto m3 = (m1 * m2).eval();

  auto m33 = m11 * m22;

  m3_cl_res = stan::math::from_matrix_cl(m33);

  EXPECT_MATRIX_NEAR(m3, m3_cl_res, 1e-10);
}

TEST(MathMatrix, lower_tri_rect_multiply_small) {
  auto m1 = stan::math::matrix_d::Random(3, 3).eval();
  auto m2 = stan::math::matrix_d::Random(3, 3).eval();
  stan::math::matrix_d m3_cl_res(3, 3);

<<<<<<< HEAD
  stan::math::matrix_cl m11(m1, stan::math::TriangularViewCL::Lower);
  stan::math::matrix_cl m22(m2);
=======
  m1.triangularView<Eigen::StrictlyUpper>().setZero();

  stan::math::matrix_cl<double> m11(m1);
  stan::math::matrix_cl<double> m22(m2);
>>>>>>> 6d5e51b8

  auto m3 = (m1.triangularView<Eigen::Lower>() * m2).eval();

  auto m33 = m11 * m22;

  m3_cl_res = stan::math::from_matrix_cl(m33);

  EXPECT_MATRIX_NEAR(m3, m3_cl_res, 1e-10);
}

TEST(MathMatrix, lower_tri_rect_multiply_big) {
  int size = 512;
  auto m1 = stan::math::matrix_d::Random(size, size).eval();
  auto m2 = stan::math::matrix_d::Random(size, size).eval();
  stan::math::matrix_d m3_cl_res(size, size);

<<<<<<< HEAD
  stan::math::matrix_cl m11(m1, stan::math::TriangularViewCL::Lower);
  stan::math::matrix_cl m22(m2);
=======
  m1.triangularView<Eigen::StrictlyUpper>().setZero();

  stan::math::matrix_cl<double> m11(m1);
  stan::math::matrix_cl<double> m22(m2);
>>>>>>> 6d5e51b8

  auto m3 = (m1.triangularView<Eigen::Lower>() * m2).eval();

  auto m33 = m11 * m22;

  m3_cl_res = stan::math::from_matrix_cl(m33);

  EXPECT_MATRIX_NEAR(m3, m3_cl_res, 1e-10);
}

TEST(MathMatrix, lower_tri_rect_multiply_big_rect) {
  int size = 321;
  auto m1 = stan::math::matrix_d::Random(size, size).eval();
  auto m2 = stan::math::matrix_d::Random(size, size * 3).eval();
  stan::math::matrix_d m3_cl_res(size, size * 3);

<<<<<<< HEAD
  stan::math::matrix_cl m11(m1, stan::math::TriangularViewCL::Lower);
  stan::math::matrix_cl m22(m2);
=======
  m1.triangularView<Eigen::StrictlyUpper>().setZero();

  stan::math::matrix_cl<double> m11(m1);
  stan::math::matrix_cl<double> m22(m2);
>>>>>>> 6d5e51b8

  auto m3 = (m1.triangularView<Eigen::Lower>() * m2).eval();

  auto m33 = m11 * m22;

  m3_cl_res = stan::math::from_matrix_cl(m33);

  EXPECT_MATRIX_NEAR(m3, m3_cl_res, 1e-10);
}

TEST(MathMatrix, upper_tri_rect_multiply_small) {
  auto m1 = stan::math::matrix_d::Random(3, 3).eval();
  auto m2 = stan::math::matrix_d::Random(3, 3).eval();
  stan::math::matrix_d m3_cl_res(3, 3);

<<<<<<< HEAD
  stan::math::matrix_cl m11(m1, stan::math::TriangularViewCL::Upper);
  stan::math::matrix_cl m22(m2);
=======
  stan::math::matrix_cl<double> m11(m1);
  m1.triangularView<Eigen::StrictlyLower>().setZero();
  stan::math::matrix_cl<double> m22(m2);
>>>>>>> 6d5e51b8

  auto m3 = (m1.triangularView<Eigen::Upper>() * m2).eval();

  auto m33 = m11 * m22;

  m3_cl_res = stan::math::from_matrix_cl(m33);

  EXPECT_MATRIX_NEAR(m3, m3_cl_res, 1e-10);
}

TEST(MathMatrix, upper_tri_rect_multiply_big) {
  int size = 472;
  auto m1 = stan::math::matrix_d::Random(size, size).eval();
  auto m2 = stan::math::matrix_d::Random(size, size).eval();
  stan::math::matrix_d m3_cl_res(size, size);

<<<<<<< HEAD
  stan::math::matrix_cl m11(m1, stan::math::TriangularViewCL::Upper);
  stan::math::matrix_cl m22(m2);
=======
  m1.triangularView<Eigen::StrictlyLower>().setZero();

  stan::math::matrix_cl<double> m11(m1);
  stan::math::matrix_cl<double> m22(m2);
>>>>>>> 6d5e51b8

  auto m3 = (m1.triangularView<Eigen::Upper>() * m2).eval();

  auto m33 = m11 * m22;

  m3_cl_res = stan::math::from_matrix_cl(m33);

  EXPECT_MATRIX_NEAR(m3, m3_cl_res, 1e-10);
}

TEST(MathMatrix, upper_tri_rect_multiply_big_rect) {
  int size = 463;
  auto m1 = stan::math::matrix_d::Random(size, size).eval();
  auto m2 = stan::math::matrix_d::Random(size, size * 3).eval();
  stan::math::matrix_d m3_cl_res(size, size * 3);

<<<<<<< HEAD
  stan::math::matrix_cl m11(m1, stan::math::TriangularViewCL::Upper);
  stan::math::matrix_cl m22(m2);
=======
  stan::math::matrix_cl<double> m11(m1);
  m1.triangularView<Eigen::StrictlyLower>().setZero();
  stan::math::matrix_cl<double> m22(m2);
>>>>>>> 6d5e51b8

  auto m3 = (m1.triangularView<Eigen::Upper>() * m2).eval();

  auto m33 = m11 * m22;

  m3_cl_res = stan::math::from_matrix_cl(m33);

  EXPECT_MATRIX_NEAR(m3, m3_cl_res, 1e-10);
}

TEST(MathMatrix, rect_lower_tri_multiply_small) {
  auto m1 = stan::math::matrix_d::Random(3, 3).eval();
  auto m2 = stan::math::matrix_d::Random(3, 3).eval();
  stan::math::matrix_d m3_cl_res(3, 3);

<<<<<<< HEAD
  stan::math::matrix_cl m11(m1);
  stan::math::matrix_cl m22(m2, stan::math::TriangularViewCL::Lower);
=======
  m2.triangularView<Eigen::StrictlyUpper>().setZero();

  stan::math::matrix_cl<double> m11(m1);
  stan::math::matrix_cl<double> m22(m2);
>>>>>>> 6d5e51b8

  auto m3 = (m1 * m2.triangularView<Eigen::Lower>()).eval();

  auto m33 = m11 * m22;

  m3_cl_res = stan::math::from_matrix_cl(m33);

  EXPECT_MATRIX_NEAR(m3, m3_cl_res, 1e-10);
}

TEST(MathMatrix, rect_lower_tri_multiply_big) {
  int size = 451;
  auto m1 = stan::math::matrix_d::Random(size, size).eval();
  auto m2 = stan::math::matrix_d::Random(size, size).eval();
  stan::math::matrix_d m3_cl_res(size, size);

<<<<<<< HEAD
  stan::math::matrix_cl m11(m1);
  stan::math::matrix_cl m22(m2, stan::math::TriangularViewCL::Lower);
=======
  m2.triangularView<Eigen::StrictlyUpper>().setZero();

  stan::math::matrix_cl<double> m11(m1);
  stan::math::matrix_cl<double> m22(m2);
>>>>>>> 6d5e51b8

  auto m3 = (m1 * m2.triangularView<Eigen::Lower>()).eval();

  auto m33 = m11 * m22;

  m3_cl_res = stan::math::from_matrix_cl(m33);

  EXPECT_MATRIX_NEAR(m3, m3_cl_res, 1e-10);
}

TEST(MathMatrix, rect_lower_tri_multiply_big_rect) {
  int size = 444;
  auto m1 = stan::math::matrix_d::Random(size, size).eval();
  auto m2 = stan::math::matrix_d::Random(size, size * 3).eval();
  stan::math::matrix_d m3_cl_res(size, size * 3);

<<<<<<< HEAD
  stan::math::matrix_cl m11(m1);
  stan::math::matrix_cl m22(m2, stan::math::TriangularViewCL::Lower);
=======
  stan::math::matrix_cl<double> m11(m1);
  stan::math::matrix_cl<double> m22(m2);

  m2.triangularView<Eigen::StrictlyUpper>().setZero();
>>>>>>> 6d5e51b8

  auto m3 = (m1 * m2.triangularView<Eigen::Lower>()).eval();

  auto m33 = m11 * m22;

  m3_cl_res = stan::math::from_matrix_cl(m33);

  EXPECT_MATRIX_NEAR(m3, m3_cl_res, 1e-10);
}

TEST(MathMatrix, rect_upper_tri_multiply_small) {
  auto m1 = stan::math::matrix_d::Random(3, 3).eval();
  auto m2 = stan::math::matrix_d::Random(3, 3).eval();
  stan::math::matrix_d m3_cl_res(3, 3);

<<<<<<< HEAD
  stan::math::matrix_cl m11(m1);
  stan::math::matrix_cl m22(m2, stan::math::TriangularViewCL::Upper);
=======
  m2.triangularView<Eigen::StrictlyLower>().setZero();

  stan::math::matrix_cl<double> m11(m1);
  stan::math::matrix_cl<double> m22(m2);
>>>>>>> 6d5e51b8

  auto m3 = (m1 * m2.triangularView<Eigen::Upper>()).eval();

  auto m33 = m11 * m22;

  m3_cl_res = stan::math::from_matrix_cl(m33);

  EXPECT_MATRIX_NEAR(m3, m3_cl_res, 1e-10);
}

TEST(MathMatrix, rect_upper_tri_multiply_big) {
  int size = 468;
  auto m1 = stan::math::matrix_d::Random(size, size).eval();
  auto m2 = stan::math::matrix_d::Random(size, size).eval();
  stan::math::matrix_d m3_cl_res(size, size);

<<<<<<< HEAD
  stan::math::matrix_cl m11(m1);
  stan::math::matrix_cl m22(m2, stan::math::TriangularViewCL::Upper);
=======
  m2.triangularView<Eigen::StrictlyLower>().setZero();

  stan::math::matrix_cl<double> m11(m1);
  stan::math::matrix_cl<double> m22(m2);
>>>>>>> 6d5e51b8

  auto m3 = (m1 * m2.triangularView<Eigen::Upper>()).eval();

  auto m33 = m11 * m22;

  m3_cl_res = stan::math::from_matrix_cl(m33);

  EXPECT_MATRIX_NEAR(m3, m3_cl_res, 1e-10);
}

TEST(MathMatrix, rect_upper_tri_multiply_big_rect) {
  int size = 345;
  auto m1 = stan::math::matrix_d::Random(size * 3, size).eval();
  auto m2 = stan::math::matrix_d::Random(size, size).eval();
  stan::math::matrix_d m3_cl_res(size * 3, size);

<<<<<<< HEAD
  stan::math::matrix_cl m11(m1);
  stan::math::matrix_cl m22(m2, stan::math::TriangularViewCL::Upper);
=======
  m2.triangularView<Eigen::StrictlyLower>().setZero();

  stan::math::matrix_cl<double> m11(m1);
  stan::math::matrix_cl<double> m22(m2);
>>>>>>> 6d5e51b8

  auto m3 = (m1 * m2.triangularView<Eigen::Upper>()).eval();

  auto m33 = m11 * m22;

  m3_cl_res = stan::math::from_matrix_cl(m33);

  EXPECT_MATRIX_NEAR(m3, m3_cl_res, 1e-10);
}

TEST(MathMatrix, multiply_big_split_4) {
  using stan::math::multiply;
  int size = 512;
  auto m1 = stan::math::matrix_d::Random(size, size * 2).eval();
  auto m2 = stan::math::matrix_d::Random(size * 2, size).eval();
  stan::math::matrix_d m3_cl_res(size, size);

  stan::math::matrix_cl<double> m11(m1);
  stan::math::matrix_cl<double> m22(m2);

  auto m3 = (m1 * m2).eval();

  auto m33 = stan::math::opencl::multiply(m11, m22);

  m3_cl_res = stan::math::from_matrix_cl(m33);

  EXPECT_MATRIX_NEAR(m3, m3_cl_res, 1e-10);
}

TEST(MathMatrix, multiply_big_split_11) {
  using stan::math::multiply;
  int size = 433;
  auto m1 = stan::math::matrix_d::Random(size, size * 11).eval();
  auto m2 = stan::math::matrix_d::Random(size * 11, size).eval();
  stan::math::matrix_d m3_cl_res(size, size);

  stan::math::matrix_cl<double> m11(m1);
  stan::math::matrix_cl<double> m22(m2);

  auto m3 = (m1 * m2).eval();

  auto m33 = stan::math::opencl::multiply(m11, m22);

  m3_cl_res = stan::math::from_matrix_cl(m33);

  EXPECT_MATRIX_NEAR(m3, m3_cl_res, 1e-10);
}

TEST(MathMatrix, multiply_small_split_big) {
  using stan::math::multiply;
  int size = 32;
  auto m1 = stan::math::matrix_d::Random(size, size * 10).eval();
  auto m2 = stan::math::matrix_d::Random(size * 10, size).eval();
  stan::math::matrix_d m3_cl_res(size, size);

  stan::math::matrix_cl<double> m11(m1);
  stan::math::matrix_cl<double> m22(m2);

  auto m3 = (m1 * m2).eval();

  auto m33 = stan::math::opencl::multiply(m11, m22);

  m3_cl_res = stan::math::from_matrix_cl(m33);

  EXPECT_MATRIX_NEAR(m3, m3_cl_res, 1e-10);
}
#endif<|MERGE_RESOLUTION|>--- conflicted
+++ resolved
@@ -535,15 +535,8 @@
   auto m2 = stan::math::matrix_d::Random(3, 3).eval();
   stan::math::matrix_d m3_cl_res(3, 3);
 
-<<<<<<< HEAD
-  stan::math::matrix_cl m11(m1, stan::math::TriangularViewCL::Lower);
-  stan::math::matrix_cl m22(m2);
-=======
-  m1.triangularView<Eigen::StrictlyUpper>().setZero();
-
-  stan::math::matrix_cl<double> m11(m1);
-  stan::math::matrix_cl<double> m22(m2);
->>>>>>> 6d5e51b8
+  stan::math::matrix_cl<double> m11(m1, stan::math::TriangularViewCL::Lower);
+  stan::math::matrix_cl<double> m22(m2);
 
   auto m3 = (m1.triangularView<Eigen::Lower>() * m2).eval();
 
@@ -560,15 +553,8 @@
   auto m2 = stan::math::matrix_d::Random(size, size).eval();
   stan::math::matrix_d m3_cl_res(size, size);
 
-<<<<<<< HEAD
-  stan::math::matrix_cl m11(m1, stan::math::TriangularViewCL::Lower);
-  stan::math::matrix_cl m22(m2);
-=======
-  m1.triangularView<Eigen::StrictlyUpper>().setZero();
-
-  stan::math::matrix_cl<double> m11(m1);
-  stan::math::matrix_cl<double> m22(m2);
->>>>>>> 6d5e51b8
+  stan::math::matrix_cl<double> m11(m1, stan::math::TriangularViewCL::Lower);
+  stan::math::matrix_cl<double> m22(m2);
 
   auto m3 = (m1.triangularView<Eigen::Lower>() * m2).eval();
 
@@ -585,15 +571,8 @@
   auto m2 = stan::math::matrix_d::Random(size, size * 3).eval();
   stan::math::matrix_d m3_cl_res(size, size * 3);
 
-<<<<<<< HEAD
-  stan::math::matrix_cl m11(m1, stan::math::TriangularViewCL::Lower);
-  stan::math::matrix_cl m22(m2);
-=======
-  m1.triangularView<Eigen::StrictlyUpper>().setZero();
-
-  stan::math::matrix_cl<double> m11(m1);
-  stan::math::matrix_cl<double> m22(m2);
->>>>>>> 6d5e51b8
+  stan::math::matrix_cl<double> m11(m1, stan::math::TriangularViewCL::Lower);
+  stan::math::matrix_cl<double> m22(m2);
 
   auto m3 = (m1.triangularView<Eigen::Lower>() * m2).eval();
 
@@ -609,14 +588,8 @@
   auto m2 = stan::math::matrix_d::Random(3, 3).eval();
   stan::math::matrix_d m3_cl_res(3, 3);
 
-<<<<<<< HEAD
-  stan::math::matrix_cl m11(m1, stan::math::TriangularViewCL::Upper);
-  stan::math::matrix_cl m22(m2);
-=======
-  stan::math::matrix_cl<double> m11(m1);
-  m1.triangularView<Eigen::StrictlyLower>().setZero();
-  stan::math::matrix_cl<double> m22(m2);
->>>>>>> 6d5e51b8
+  stan::math::matrix_cl<double> m11(m1, stan::math::TriangularViewCL::Upper);
+  stan::math::matrix_cl<double> m22(m2);
 
   auto m3 = (m1.triangularView<Eigen::Upper>() * m2).eval();
 
@@ -633,15 +606,8 @@
   auto m2 = stan::math::matrix_d::Random(size, size).eval();
   stan::math::matrix_d m3_cl_res(size, size);
 
-<<<<<<< HEAD
-  stan::math::matrix_cl m11(m1, stan::math::TriangularViewCL::Upper);
-  stan::math::matrix_cl m22(m2);
-=======
-  m1.triangularView<Eigen::StrictlyLower>().setZero();
-
-  stan::math::matrix_cl<double> m11(m1);
-  stan::math::matrix_cl<double> m22(m2);
->>>>>>> 6d5e51b8
+  stan::math::matrix_cl<double> m11(m1, stan::math::TriangularViewCL::Upper);
+  stan::math::matrix_cl<double> m22(m2);
 
   auto m3 = (m1.triangularView<Eigen::Upper>() * m2).eval();
 
@@ -658,14 +624,8 @@
   auto m2 = stan::math::matrix_d::Random(size, size * 3).eval();
   stan::math::matrix_d m3_cl_res(size, size * 3);
 
-<<<<<<< HEAD
-  stan::math::matrix_cl m11(m1, stan::math::TriangularViewCL::Upper);
-  stan::math::matrix_cl m22(m2);
-=======
-  stan::math::matrix_cl<double> m11(m1);
-  m1.triangularView<Eigen::StrictlyLower>().setZero();
-  stan::math::matrix_cl<double> m22(m2);
->>>>>>> 6d5e51b8
+  stan::math::matrix_cl<double> m11(m1, stan::math::TriangularViewCL::Upper);
+  stan::math::matrix_cl<double> m22(m2);
 
   auto m3 = (m1.triangularView<Eigen::Upper>() * m2).eval();
 
@@ -681,15 +641,8 @@
   auto m2 = stan::math::matrix_d::Random(3, 3).eval();
   stan::math::matrix_d m3_cl_res(3, 3);
 
-<<<<<<< HEAD
-  stan::math::matrix_cl m11(m1);
-  stan::math::matrix_cl m22(m2, stan::math::TriangularViewCL::Lower);
-=======
-  m2.triangularView<Eigen::StrictlyUpper>().setZero();
-
-  stan::math::matrix_cl<double> m11(m1);
-  stan::math::matrix_cl<double> m22(m2);
->>>>>>> 6d5e51b8
+  stan::math::matrix_cl<double> m11(m1);
+  stan::math::matrix_cl<double> m22(m2, stan::math::TriangularViewCL::Lower);
 
   auto m3 = (m1 * m2.triangularView<Eigen::Lower>()).eval();
 
@@ -706,15 +659,8 @@
   auto m2 = stan::math::matrix_d::Random(size, size).eval();
   stan::math::matrix_d m3_cl_res(size, size);
 
-<<<<<<< HEAD
-  stan::math::matrix_cl m11(m1);
-  stan::math::matrix_cl m22(m2, stan::math::TriangularViewCL::Lower);
-=======
-  m2.triangularView<Eigen::StrictlyUpper>().setZero();
-
-  stan::math::matrix_cl<double> m11(m1);
-  stan::math::matrix_cl<double> m22(m2);
->>>>>>> 6d5e51b8
+  stan::math::matrix_cl<double> m11(m1);
+  stan::math::matrix_cl<double> m22(m2, stan::math::TriangularViewCL::Lower);
 
   auto m3 = (m1 * m2.triangularView<Eigen::Lower>()).eval();
 
@@ -731,15 +677,8 @@
   auto m2 = stan::math::matrix_d::Random(size, size * 3).eval();
   stan::math::matrix_d m3_cl_res(size, size * 3);
 
-<<<<<<< HEAD
-  stan::math::matrix_cl m11(m1);
-  stan::math::matrix_cl m22(m2, stan::math::TriangularViewCL::Lower);
-=======
-  stan::math::matrix_cl<double> m11(m1);
-  stan::math::matrix_cl<double> m22(m2);
-
-  m2.triangularView<Eigen::StrictlyUpper>().setZero();
->>>>>>> 6d5e51b8
+  stan::math::matrix_cl<double> m11(m1);
+  stan::math::matrix_cl<double> m22(m2, stan::math::TriangularViewCL::Lower);
 
   auto m3 = (m1 * m2.triangularView<Eigen::Lower>()).eval();
 
@@ -755,15 +694,8 @@
   auto m2 = stan::math::matrix_d::Random(3, 3).eval();
   stan::math::matrix_d m3_cl_res(3, 3);
 
-<<<<<<< HEAD
-  stan::math::matrix_cl m11(m1);
-  stan::math::matrix_cl m22(m2, stan::math::TriangularViewCL::Upper);
-=======
-  m2.triangularView<Eigen::StrictlyLower>().setZero();
-
-  stan::math::matrix_cl<double> m11(m1);
-  stan::math::matrix_cl<double> m22(m2);
->>>>>>> 6d5e51b8
+  stan::math::matrix_cl<double> m11(m1);
+  stan::math::matrix_cl<double> m22(m2, stan::math::TriangularViewCL::Upper);
 
   auto m3 = (m1 * m2.triangularView<Eigen::Upper>()).eval();
 
@@ -780,15 +712,8 @@
   auto m2 = stan::math::matrix_d::Random(size, size).eval();
   stan::math::matrix_d m3_cl_res(size, size);
 
-<<<<<<< HEAD
-  stan::math::matrix_cl m11(m1);
-  stan::math::matrix_cl m22(m2, stan::math::TriangularViewCL::Upper);
-=======
-  m2.triangularView<Eigen::StrictlyLower>().setZero();
-
-  stan::math::matrix_cl<double> m11(m1);
-  stan::math::matrix_cl<double> m22(m2);
->>>>>>> 6d5e51b8
+  stan::math::matrix_cl<double> m11(m1);
+  stan::math::matrix_cl<double> m22(m2, stan::math::TriangularViewCL::Upper);
 
   auto m3 = (m1 * m2.triangularView<Eigen::Upper>()).eval();
 
@@ -805,15 +730,8 @@
   auto m2 = stan::math::matrix_d::Random(size, size).eval();
   stan::math::matrix_d m3_cl_res(size * 3, size);
 
-<<<<<<< HEAD
-  stan::math::matrix_cl m11(m1);
-  stan::math::matrix_cl m22(m2, stan::math::TriangularViewCL::Upper);
-=======
-  m2.triangularView<Eigen::StrictlyLower>().setZero();
-
-  stan::math::matrix_cl<double> m11(m1);
-  stan::math::matrix_cl<double> m22(m2);
->>>>>>> 6d5e51b8
+  stan::math::matrix_cl<double> m11(m1);
+  stan::math::matrix_cl<double> m22(m2, stan::math::TriangularViewCL::Upper);
 
   auto m3 = (m1 * m2.triangularView<Eigen::Upper>()).eval();
 
