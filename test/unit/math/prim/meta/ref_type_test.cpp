#include <stan/math/prim/meta.hpp>
#include <test/unit/math/prim/fun/expect_matrix_eq.hpp>
#include <gtest/gtest.h>

TEST(MathMetaPrim, ref_type_non_eigen) {
  using stan::ref_type_t;
  std::vector<int> a{1, 2, 3};
  ref_type_t<std::vector<int>> a_ref1 = a;
  ref_type_t<std::vector<int>&> a_ref2 = a;
  ref_type_t<std::vector<int>&&> a_ref3 = std::vector<int>{1, 2, 3};

  double b = 3;
  ref_type_t<double> b_ref1 = b;
  ref_type_t<double&> b_ref2 = b;
  ref_type_t<double&&> b_ref3 = 3;

  const std::vector<double> c{0.5, 4, 0.7};
  ref_type_t<const std::vector<double>> c_ref1 = c;
  ref_type_t<const std::vector<double>&> c_ref2 = c;

  expect_std_vector_eq(a_ref1, a);
  expect_std_vector_eq(a_ref2, a);
  expect_std_vector_eq(a_ref3, a);
  EXPECT_EQ(b_ref1, b);
  EXPECT_EQ(b_ref2, b);
  EXPECT_EQ(b_ref3, b);
  expect_std_vector_eq(c_ref1, c);
  expect_std_vector_eq(c_ref2, c);
  EXPECT_TRUE(std::is_lvalue_reference<ref_type_t<double>>::value);
  EXPECT_TRUE(std::is_lvalue_reference<ref_type_t<double&>>::value);
  EXPECT_FALSE(std::is_reference<ref_type_t<double&&>>::value);
  EXPECT_TRUE(
      std::is_lvalue_reference<ref_type_t<const std::vector<double>>>::value);
  EXPECT_TRUE(
      std::is_lvalue_reference<ref_type_t<const std::vector<double>&>>::value);
  EXPECT_FALSE(
      std::is_reference<ref_type_t<const std::vector<double>&&>>::value);
}

TEST(MathMetaPrim, ref_type_eigen_directly_accessible) {
  using stan::ref_type_t;
  Eigen::MatrixXd a(3, 3);
  a << 1, 2, 3, 4, 5, 6, 7, 8, 9;
  Eigen::MatrixXd a2 = a;
  ref_type_t<Eigen::MatrixXd> a_ref1 = a;
  ref_type_t<Eigen::MatrixXd&> a_ref2 = a;
  ref_type_t<Eigen::MatrixXd&&> a_ref3 = std::move(a2);

  auto b = a.block(1, 0, 2, 2);
  ref_type_t<decltype(b)> b_ref1 = b;
  ref_type_t<decltype(b)&> b_ref2 = b;
  ref_type_t<decltype(b)&&> b_ref3 = a.block(1, 0, 2, 2);

  Eigen::Ref<Eigen::MatrixXd> c = a;
  Eigen::Ref<Eigen::MatrixXd> c2 = a;
  ref_type_t<Eigen::Ref<Eigen::MatrixXd>> c_ref1 = c;
  ref_type_t<Eigen::Ref<Eigen::MatrixXd>&> c_ref2 = c;
  ref_type_t<Eigen::Ref<Eigen::MatrixXd>&&> c_ref3 = std::move(c2);

  expect_matrix_eq(a_ref1, a);
  expect_matrix_eq(a_ref2, a);
  expect_matrix_eq(a_ref3, a);

  expect_matrix_eq(b_ref1, b);
  expect_matrix_eq(b_ref2, b);
  expect_matrix_eq(b_ref3, b);

  expect_matrix_eq(c_ref1, c);
  expect_matrix_eq(c_ref2, c);
  expect_matrix_eq(c_ref3, c);
  EXPECT_TRUE((std::is_same<decltype(a), ref_type_t<decltype(a)&&>>::value));
  EXPECT_TRUE((std::is_same<decltype(b), ref_type_t<decltype(b)&&>>::value));
  EXPECT_TRUE((std::is_same<decltype(c), ref_type_t<decltype(c)&&>>::value));
  EXPECT_TRUE(std::is_lvalue_reference<ref_type_t<Eigen::MatrixXd>>::value);
  EXPECT_TRUE(std::is_lvalue_reference<ref_type_t<Eigen::MatrixXd&>>::value);
  EXPECT_FALSE(std::is_reference<ref_type_t<Eigen::MatrixXd&&>>::value);
}

TEST(MathMetaPrim, ref_type_eigen_expression) {
  using stan::plain_type_t;
  using stan::ref_type_t;
  Eigen::MatrixXd m(3, 3);
  m << 1, 2, 3, 4, 5, 6, 7, 8, 9;
  auto a = m * 3;
  ref_type_t<decltype(a)> a_ref1 = a;
  ref_type_t<decltype(a)&> a_ref2 = a;
  ref_type_t<decltype(a)&&> a_ref3 = m * 3;

  Eigen::MatrixXd a_eval = a;
  expect_matrix_eq(a_ref1, a_eval);
  expect_matrix_eq(a_ref2, a_eval);
  expect_matrix_eq(a_ref3, a_eval);

  EXPECT_TRUE((
      std::is_same<plain_type_t<decltype(a)>, ref_type_t<decltype(a)>>::value));
  EXPECT_TRUE((std::is_same<plain_type_t<decltype(a)>,
<<<<<<< HEAD
                            ref_type_t<decltype(a)&>>::value));
  EXPECT_TRUE((std::is_same<plain_type_t<decltype(a)>,
                            ref_type_t<decltype(a)&&>>::value));
=======
                            std::decay_t<ref_type_t<decltype(a)&&>>>::value));
}

TEST(MathMetaPrim, ref_type_for_opencl_for_opencl_non_eigen) {
  using stan::ref_type_for_opencl_t;
  std::vector<int> a{1, 2, 3};
  ref_type_for_opencl_t<std::vector<int>> a_ref1 = a;
  ref_type_for_opencl_t<std::vector<int>&> a_ref2 = a;
  ref_type_for_opencl_t<std::vector<int>&&> a_ref3 = std::vector<int>{1, 2, 3};

  double b = 3;
  ref_type_for_opencl_t<double> b_ref1 = b;
  ref_type_for_opencl_t<double&> b_ref2 = b;
  ref_type_for_opencl_t<double&&> b_ref3 = 3;

  const std::vector<double> c{0.5, 4, 0.7};
  ref_type_for_opencl_t<const std::vector<double>> c_ref1 = c;
  ref_type_for_opencl_t<const std::vector<double>&> c_ref2 = c;

  expect_std_vector_eq(a_ref1, a);
  expect_std_vector_eq(a_ref2, a);
  expect_std_vector_eq(a_ref3, a);
  EXPECT_EQ(b_ref1, b);
  EXPECT_EQ(b_ref2, b);
  EXPECT_EQ(b_ref3, b);
  expect_std_vector_eq(c_ref1, c);
  expect_std_vector_eq(c_ref2, c);
  EXPECT_TRUE(std::is_lvalue_reference<ref_type_for_opencl_t<double>>::value);
  EXPECT_TRUE(std::is_lvalue_reference<ref_type_for_opencl_t<double&>>::value);
  EXPECT_FALSE(std::is_reference<ref_type_for_opencl_t<double&&>>::value);
  EXPECT_TRUE(std::is_lvalue_reference<
              ref_type_for_opencl_t<const std::vector<double>>>::value);
  EXPECT_TRUE(std::is_lvalue_reference<
              ref_type_for_opencl_t<const std::vector<double>&>>::value);
  EXPECT_FALSE(std::is_reference<
               ref_type_for_opencl_t<const std::vector<double>&&>>::value);
}

TEST(MathMetaPrim, ref_type_for_opencl_eigen_contiguous) {
  using stan::ref_type_for_opencl_t;
  Eigen::MatrixXd a(3, 3);
  a << 1, 2, 3, 4, 5, 6, 7, 8, 9;
  Eigen::MatrixXd a2 = a;
  ref_type_for_opencl_t<Eigen::MatrixXd> a_ref1 = a;
  ref_type_for_opencl_t<Eigen::MatrixXd&> a_ref2 = a;
  ref_type_for_opencl_t<Eigen::MatrixXd&&> a_ref3 = std::move(a2);

  auto b = a.leftCols(2);
  ref_type_for_opencl_t<decltype(b)> b_ref1 = b;
  ref_type_for_opencl_t<decltype(b)&> b_ref2 = b;
  ref_type_for_opencl_t<decltype(b)&&> b_ref3 = a.leftCols(2);

  using ContiguousMap = Eigen::Map<Eigen::MatrixXd, 0, Eigen::Stride<0, 0>>;
  ContiguousMap c(a.data(), 3, 3);
  ContiguousMap c2(a.data(), 3, 3);
  ref_type_for_opencl_t<ContiguousMap> c_ref1 = c;
  ref_type_for_opencl_t<ContiguousMap&> c_ref2 = c;
  ref_type_for_opencl_t<ContiguousMap&&> c_ref3 = std::move(c2);

  expect_matrix_eq(a_ref1, a);
  expect_matrix_eq(a_ref2, a);
  expect_matrix_eq(a_ref3, a);

  expect_matrix_eq(b_ref1, b);
  expect_matrix_eq(b_ref2, b);
  expect_matrix_eq(b_ref3, b);

  expect_matrix_eq(c_ref1, c);
  expect_matrix_eq(c_ref2, c);
  expect_matrix_eq(c_ref3, c);
  EXPECT_TRUE(
      (std::is_same<decltype(a), ref_type_for_opencl_t<decltype(a)&&>>::value));
  EXPECT_TRUE(
      (std::is_same<decltype(b), ref_type_for_opencl_t<decltype(b)&&>>::value));
  EXPECT_TRUE(
      (std::is_same<decltype(c), ref_type_for_opencl_t<decltype(c)&&>>::value));
  EXPECT_TRUE(
      std::is_lvalue_reference<ref_type_for_opencl_t<Eigen::MatrixXd>>::value);
  EXPECT_TRUE(
      std::is_lvalue_reference<ref_type_for_opencl_t<Eigen::MatrixXd&>>::value);
  EXPECT_FALSE(
      std::is_reference<ref_type_for_opencl_t<Eigen::MatrixXd&&>>::value);
}

TEST(MathMetaPrim, ref_type_for_opencl_eigen_non_contiguous) {
  using stan::ref_type_for_opencl_t;
  Eigen::MatrixXd m(3, 3);
  m << 1, 2, 3, 4, 5, 6, 7, 8, 9;
  using RowMajorMatrixXd
      = Eigen::Matrix<double, Eigen::Dynamic, Eigen::Dynamic, Eigen::RowMajor>;
  RowMajorMatrixXd a = m;
  RowMajorMatrixXd a2 = m;
  ref_type_for_opencl_t<RowMajorMatrixXd> a_ref1 = a;
  ref_type_for_opencl_t<RowMajorMatrixXd&> a_ref2 = a;
  ref_type_for_opencl_t<RowMajorMatrixXd&&> a_ref3 = std::move(a2);

  auto b = m.block(1, 0, 2, 2);
  ref_type_for_opencl_t<decltype(b)> b_ref1 = b;
  ref_type_for_opencl_t<decltype(b)&> b_ref2 = b;
  ref_type_for_opencl_t<decltype(b)&&> b_ref3 = a.block(1, 0, 2, 2);

  Eigen::Ref<Eigen::MatrixXd> c = m;
  Eigen::Ref<Eigen::MatrixXd> c2 = m;
  ref_type_for_opencl_t<Eigen::Ref<Eigen::MatrixXd>> c_ref1 = c;
  ref_type_for_opencl_t<Eigen::Ref<Eigen::MatrixXd>&> c_ref2 = c;
  ref_type_for_opencl_t<Eigen::Ref<Eigen::MatrixXd>&&> c_ref3 = std::move(c2);

  expect_matrix_eq(a_ref1, a);
  expect_matrix_eq(a_ref2, a);
  expect_matrix_eq(a_ref3, a);

  expect_matrix_eq(b_ref1, b);
  expect_matrix_eq(b_ref2, b);
  expect_matrix_eq(b_ref3, b);

  expect_matrix_eq(c_ref1, c);
  expect_matrix_eq(c_ref2, c);
  expect_matrix_eq(c_ref3, c);
  EXPECT_TRUE((std::is_same<Eigen::MatrixXd,
                            ref_type_for_opencl_t<decltype(a)&&>>::value));
  EXPECT_TRUE((std::is_same<Eigen::MatrixXd,
                            ref_type_for_opencl_t<decltype(b)&&>>::value));
  EXPECT_TRUE((std::is_same<Eigen::MatrixXd,
                            ref_type_for_opencl_t<decltype(c)&&>>::value));
}

TEST(MathMetaPrim, ref_type_for_opencl_eigen_expression) {
  using stan::plain_type_t;
  using stan::ref_type_for_opencl_t;
  Eigen::MatrixXd m(3, 3);
  m << 1, 2, 3, 4, 5, 6, 7, 8, 9;
  auto a = m * 3;
  ref_type_for_opencl_t<decltype(a)> a_ref1 = a;
  ref_type_for_opencl_t<decltype(a)&> a_ref2 = a;
  ref_type_for_opencl_t<decltype(a)&&> a_ref3 = m * 3;

  Eigen::MatrixXd a_eval = a;
  expect_matrix_eq(a_ref1, a_eval);
  expect_matrix_eq(a_ref2, a_eval);
  expect_matrix_eq(a_ref3, a_eval);

  EXPECT_TRUE((std::is_same<plain_type_t<decltype(a)>,
                            ref_type_for_opencl_t<decltype(a)>>::value));
  EXPECT_TRUE((std::is_same<plain_type_t<decltype(a)>,
                            ref_type_for_opencl_t<decltype(a)&>>::value));
  EXPECT_TRUE((std::is_same<plain_type_t<decltype(a)>,
                            ref_type_for_opencl_t<decltype(a)&&>>::value));
>>>>>>> 29d3b2df
}<|MERGE_RESOLUTION|>--- conflicted
+++ resolved
@@ -94,12 +94,9 @@
   EXPECT_TRUE((
       std::is_same<plain_type_t<decltype(a)>, ref_type_t<decltype(a)>>::value));
   EXPECT_TRUE((std::is_same<plain_type_t<decltype(a)>,
-<<<<<<< HEAD
                             ref_type_t<decltype(a)&>>::value));
   EXPECT_TRUE((std::is_same<plain_type_t<decltype(a)>,
                             ref_type_t<decltype(a)&&>>::value));
-=======
-                            std::decay_t<ref_type_t<decltype(a)&&>>>::value));
 }
 
 TEST(MathMetaPrim, ref_type_for_opencl_for_opencl_non_eigen) {
@@ -246,5 +243,4 @@
                             ref_type_for_opencl_t<decltype(a)&>>::value));
   EXPECT_TRUE((std::is_same<plain_type_t<decltype(a)>,
                             ref_type_for_opencl_t<decltype(a)&&>>::value));
->>>>>>> 29d3b2df
 }