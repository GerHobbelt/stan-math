#include <stan/math/prim.hpp>
#include <test/unit/math/prim/util.hpp>
#include <boost/math/distributions/chi_squared.hpp>
#include <boost/random/mersenne_twister.hpp>
#include <gtest/gtest.h>
#include <stdexcept>

TEST(ProbDistributionsInvWishart, rng) {
  using Eigen::MatrixXd;
  using stan::math::inv_wishart_rng;
  boost::random::mt19937 rng;

  MatrixXd omega(3, 4);
  EXPECT_THROW(inv_wishart_rng(3.0, omega, rng), std::invalid_argument);

  MatrixXd sigma(3, 3);
  sigma << 9.0, -3.0, 0.0, -3.0, 4.0, 1.0, 0.0, 1.0, 3.0;
  EXPECT_NO_THROW(inv_wishart_rng(3.0, sigma, rng));
  EXPECT_THROW(inv_wishart_rng(2, sigma, rng), std::domain_error);
  EXPECT_THROW(inv_wishart_rng(-1, sigma, rng), std::domain_error);
  sigma(2, 1) = 100.0;
  EXPECT_THROW(inv_wishart_rng(3.0, sigma, rng), std::domain_error);
<<<<<<< HEAD
=======
}

TEST(ProbDistributionsInvWishart, rng_pos_def) {
  using Eigen::MatrixXd;
  using stan::math::inv_wishart_rng;

  boost::random::mt19937 rng;

  MatrixXd Sigma(2, 2);
  MatrixXd Sigma_non_pos_def(2, 2);

  Sigma << 1, 0, 0, 1;
  Sigma_non_pos_def << -1, 0, 0, 1;

  unsigned int dof = 5;

  EXPECT_NO_THROW(inv_wishart_rng(dof, Sigma, rng));
  EXPECT_THROW(inv_wishart_rng(dof, Sigma_non_pos_def, rng), std::domain_error);
>>>>>>> 51ff9f2b
}

TEST(ProbDistributionsInvWishart, rng_symmetry) {
  using Eigen::MatrixXd;
  using stan::math::inv_wishart_rng;
  using stan::test::unit::expect_symmetric;
  using stan::test::unit::spd_rng;

  boost::random::mt19937 rng;
  for (int k = 1; k < 20; ++k)
    for (double nu = k - 0.5; nu < k + 20; ++nu)
      for (int n = 0; n < 10; ++n)
        expect_symmetric(inv_wishart_rng(nu, spd_rng(k, rng), rng));
}

TEST(ProbDistributionsInvWishart, chiSquareGoodnessFitTest) {
  using boost::math::chi_squared;
  using boost::math::digamma;
  using Eigen::MatrixXd;
  using stan::math::determinant;
  using stan::math::inv_wishart_rng;
  using std::log;

  boost::random::mt19937 rng;
  MatrixXd sigma(3, 3);
  sigma << 9.0, -3.0, 0.0, -3.0, 4.0, 1.0, 0.0, 1.0, 3.0;
  int N = 10000;

  MatrixXd siginv(3, 3);
  siginv = sigma.inverse();
  int count = 0;
  double avg = 0;
  double expect = sigma.rows() * log(2.0) + log(determinant(siginv))
                  + digamma(5.0 / 2.0) + digamma(4.0 / 2.0)
                  + digamma(3.0 / 2.0);

  MatrixXd a(sigma.rows(), sigma.rows());
  while (count < N) {
    a = inv_wishart_rng(5.0, sigma, rng);
    avg += log(determinant(a)) / N;
    count++;
  }
  double chi = (expect - avg) * (expect - avg) / expect;
  chi_squared mydist(1);
  EXPECT_TRUE(chi < quantile(complement(mydist, 1e-6)));
}

TEST(ProbDistributionsInvWishart, SpecialRNGTest) {
  // When the scale matrix is an identity matrix and df = k + 2
  // The avg of the samples should also be an identity matrix

  using Eigen::MatrixXd;
  using stan::math::inv_wishart_rng;

  boost::random::mt19937 rng(1234U);
  int N = 1e5;
  double tol = 0.1;
  for (int k = 1; k < 5; k++) {
    MatrixXd sigma = MatrixXd::Identity(k, k);
    MatrixXd Z = MatrixXd::Zero(k, k);
    for (int i = 0; i < N; i++)
      Z += inv_wishart_rng(k + 2, sigma, rng);
    Z /= N;
    for (int j = 0; j < k; j++) {
      for (int i = 0; i < k; i++) {
        if (j == i)
          EXPECT_NEAR(Z(i, j), 1.0, tol);
        else
          EXPECT_NEAR(Z(i, j), 0.0, tol);
      }
    }
  }
}<|MERGE_RESOLUTION|>--- conflicted
+++ resolved
@@ -20,8 +20,6 @@
   EXPECT_THROW(inv_wishart_rng(-1, sigma, rng), std::domain_error);
   sigma(2, 1) = 100.0;
   EXPECT_THROW(inv_wishart_rng(3.0, sigma, rng), std::domain_error);
-<<<<<<< HEAD
-=======
 }
 
 TEST(ProbDistributionsInvWishart, rng_pos_def) {
@@ -40,7 +38,6 @@
 
   EXPECT_NO_THROW(inv_wishart_rng(dof, Sigma, rng));
   EXPECT_THROW(inv_wishart_rng(dof, Sigma_non_pos_def, rng), std::domain_error);
->>>>>>> 51ff9f2b
 }
 
 TEST(ProbDistributionsInvWishart, rng_symmetry) {
