--- conflicted
+++ resolved
@@ -122,8 +122,6 @@
                    stan::math::reduce_sum<double_slice_lpdf>(data, 0, msgs));
 }
 
-<<<<<<< HEAD
-=======
 struct start_end_lpdf {
   inline auto operator()(std::size_t start, std::size_t end,
                          const std::vector<int>&, std::ostream* msgs,
@@ -146,7 +144,6 @@
   EXPECT_EQ(50, stan::math::reduce_sum<start_end_lpdf>(data, 0, msgs, data));
 }
 
->>>>>>> 70546f47
 struct int_arg_lpdf {
   inline auto operator()(std::size_t start, std::size_t end,
                          const std::vector<double>& sub_slice,
