--- conflicted
+++ resolved
@@ -40,8 +40,6 @@
     EXPECT_FLOAT_EQ(a[i], d_a[i]);
 }
 
-<<<<<<< HEAD
-=======
 TEST(MathFunctions, value_of_int_return_type_short_circuit) {
   std::vector<int> a(5, 0);
   const std::vector<int> b(5, 0);
@@ -60,7 +58,6 @@
                             const std::vector<double>&>::value));
 }
 
->>>>>>> 569fa36f
 TEST(MathMatrixPrimMat, value_of) {
   using stan::math::value_of;
 
@@ -82,8 +79,6 @@
   for (int i = 0; i < 2; ++i)
     for (int j = 0; j < 5; ++j)
       EXPECT_FLOAT_EQ(a(i, j), d_a(i, j));
-<<<<<<< HEAD
-=======
 }
 
 TEST(MathFunctions, value_of_return_type_short_circuit_vector_xd) {
@@ -124,5 +119,4 @@
                             Eigen::Matrix<double, 5, 4>&>::value));
   EXPECT_TRUE((std::is_same<decltype(stan::math::value_of(b)),
                             const Eigen::Matrix<double, 5, 4>&>::value));
->>>>>>> 569fa36f
 }