--- conflicted
+++ resolved
@@ -12,18 +12,10 @@
  * Reset all adjoint values in the stack to zero.
  */
 static void set_zero_all_adjoints() {
-<<<<<<< HEAD
-  for (size_t i = 0; i < ChainableStack::context().var_stack_.size(); ++i)
-    ChainableStack::context().var_stack_[i]->set_zero_adjoint();
-  for (size_t i = 0; i < ChainableStack::context().var_nochain_stack_.size();
-       ++i)
-    ChainableStack::context().var_nochain_stack_[i]->set_zero_adjoint();
-=======
-  for (auto &x : ChainableStack::var_stack_)
+  for (auto &x : ChainableStack::context().var_stack_)
     x->set_zero_adjoint();
-  for (auto &x : ChainableStack::var_nochain_stack_)
+  for (auto &x : ChainableStack::context().var_nochain_stack_)
     x->set_zero_adjoint();
->>>>>>> c38715fc
 }
 
 }  // namespace math
