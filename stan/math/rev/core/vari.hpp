#ifndef STAN_MATH_REV_CORE_VARI_HPP
#define STAN_MATH_REV_CORE_VARI_HPP

#include <stan/math/rev/core/chainable_alloc.hpp>
#include <stan/math/rev/core/chainablestack.hpp>
#include <stan/math/prim/meta.hpp>
#include <ostream>
#include <type_traits>

namespace stan {
namespace math {

// forward decleration of vari_value
template <typename T, typename = void>
class vari_value;

// forward declaration of var
template <typename T>
class var_value;

/**
 * Abstract base class that all `vari_value` and it's derived classes inherit.
 *
 * The chain() method applies the chain rule. Concrete extensions
 * of this class will represent base variables or the result
 * of operations such as addition or subtraction. These extended
 * classes will store operand variables and propagate derivative
 * information via an implementation of chain().
 */
class vari_base {
 public:
  /**
   * Apply the chain rule to this variable based on the variables
   * on which it depends.
   */
  virtual void chain() = 0;
  virtual void set_zero_adjoint() = 0;

  /**
   * Allocate memory from the underlying memory pool.  This memory is
   * is managed as a whole externally.
   *
   * Warning: Classes should not be allocated with this operator
   * if they have non-trivial destructors.
   *
   * @param nbytes Number of bytes to allocate.
   * @return Pointer to allocated bytes.
   */
  static inline void* operator new(size_t nbytes) noexcept {
    return ChainableStack::instance_->memalloc_.alloc(nbytes);
  }

  /**
   * Delete a pointer from the underlying memory pool.
   *
   * This no-op implementation enables a subclass to throw
   * exceptions in its constructor.  An exception thrown in the
   * constructor of a subclass will result in an error being
   * raised, which is in turn caught and calls delete().
   *
   * See the discussion of "plugging the memory leak" in:
   *   http://www.parashift.com/c++-faq/memory-pools.html
   */
  static inline void operator delete(
      void* /* ignore arg */) noexcept { /* no op */
  }
};

/**
 * The variable implementation for floating point types.
 *
 * This class is complete (not abstract) and may be used for
 * constants.
 *
 * A variable implementation is constructed with a constant
 * value. It also stores the adjoint for storing the partial
 * derivative with respect to the root of the derivative tree.
 *
 */
template <typename T>
class vari_value<T, require_floating_point_t<T>> : public vari_base {
 public:
  using value_type = std::decay_t<T>;
  /**
   * The value of this variable.
   */
  const value_type val_;
  /**
   * The adjoint of this variable, which is the partial derivative
   * of this variable with respect to the root variable.
   */
  value_type adj_;

  /**
   * Construct a variable implementation from a value.  The
   * adjoint is initialized to zero.
   *
   * All constructed variables are added to the stack.  Variables
   * should be constructed before variables on which they depend
   * to insure proper partial derivative propagation.  During
   * derivative propagation, the chain() method of each variable
   * will be called in the reverse order of construction.
   *
   * @tparam S a floating point type.
   * @param x Value of the constructed variable.
   */
  template <typename S, require_convertible_t<S&, T>* = nullptr>
  vari_value(S x) noexcept : val_(x), adj_(0.0) {  // NOLINT
    ChainableStack::instance_->var_stack_.push_back(this);
  }

  /**
   * Construct a variable implementation from a value.  The
   *  adjoint is initialized to zero and if `stacked` is `false` this vari
   *  will be not be put on the var_stack. Instead it will only be put on
   *  a stack to keep track of whether the adjoint needs to be set to zero.
   *  Variables should be constructed before variables on which they depend
   *  to insure proper partial derivative propagation.  During
   *  derivative propagation, the chain() method of each variable
   *  will be called in the reverse order of construction.
   *
   * @tparam S n floating point type.
   * @param x Value of the constructed variable.
   * @param stacked If false will put this this vari on the nochain stack so
   * that its `chain()` method is not called.
   */
  template <typename S, require_convertible_t<S&, T>* = nullptr>
  vari_value(S x, bool stacked) noexcept : val_(x), adj_(0.0) {
    if (stacked) {
      ChainableStack::instance_->var_stack_.push_back(this);
    } else {
      ChainableStack::instance_->var_nochain_stack_.push_back(this);
    }
  }

  inline void chain() {}

  /**
   * Initialize the adjoint for this (dependent) variable to 1.
   * This operation is applied to the dependent variable before
   * propagating derivatives, setting the derivative of the
   * result with respect to itself to be 1.
   */
  inline void init_dependent() noexcept { adj_ = 1.0; }

  /**
   * Set the adjoint value of this variable to 0.  This is used to
   * reset adjoints before propagating derivatives again (for
   * example in a Jacobian calculation).
   */
  inline void set_zero_adjoint() noexcept final { adj_ = 0.0; }

  /**
   * Insertion operator for vari. Prints the current value and
   * the adjoint value.
   *
   * @param os [in, out] ostream to modify
   * @param v [in] vari object to print.
   *
   * @return The modified ostream.
   */
  friend std::ostream& operator<<(std::ostream& os, const vari_value<T>* v) {
    return os << v->val_ << ":" << v->adj_;
  }

 private:
  template <typename>
  friend class var_value;
};

// For backwards compatability the default is double
using vari = vari_value<double>;

/**
 * A `vari_view` is used to read from a slice of a `vari_value` with an inner
 * eigen type. It can only accept expressions which do not allocate dynamic
 * memory.
 * @tparam T An eigen expression referencing memory allocated in a `vari_value`.
 */
 template <typename T, typename = void>
 class vari_view;

template <typename T>
<<<<<<< HEAD
class vari_view<T, require_t<bool_constant<!is_plain_type<T>::value && is_eigen_dense_base<T>::value>>> final : public vari_base {
public:
=======
class vari_view final : public vari_base {
 public:
>>>>>>> f5834a55
  using PlainObject = plain_type_t<T>;
  using value_type = std::decay_t<T>;  // The underlying type for this class
  using eigen_scalar = value_type_t<PlainObject>;  // A floating point type
  const T val_;
  const T adj_;
  template <typename S, typename K,
            require_convertible_t<S&, value_type>* = nullptr,
            require_convertible_t<K&, value_type>* = nullptr>
  vari_view(const S& val, const K& adj) : val_(val), adj_(adj) {}
  void set_zero_adjoint() {}
  void chain() {}
};

<<<<<<< HEAD
=======
template <typename T>
using require_eigen_dense_plain_type_t
    = require_t<bool_constant<is_plain_type<std::decay_t<T>>::value
                              && is_eigen_dense_base<std::decay_t<T>>::value>>;
>>>>>>> f5834a55
/**
 * The variable implementation for Eigen dense matrix types.
 *
 * This class is complete (not abstract) and may be used for
 * constants.
 *
 * A variable implementation is constructed with a constant
 * value. It also stores the adjoint for storing the partial
 * derivative with respect to the root of the derivative tree.
 *
 */
template <typename T>
class vari_value<T, require_eigen_dense_plain_type_t<T>> : public vari_base {
 public:
<<<<<<< HEAD
  static_assert(
      is_plain_type<T>::value,
      "The template for this var is an"
      " expression but a var_value's inner type must be assignable such as"
      " a double, Eigen::Matrix, or Eigen::Array");
=======
  /*
 static_assert(
     is_plain_type<T>::value,
     "The template for this var is an"
     " expression but a var_value's inner type must be assignable such as"
     " a double, Eigen::Matrix, or Eigen::Array");
 */
>>>>>>> f5834a55
  /**
   * `PlainObject` represents a user constructible type such as Matrix or Array
   */
  using PlainObject = plain_type_t<T>;
  using value_type = PlainObject;  // The underlying type for this class
  using eigen_scalar = value_type_t<PlainObject>;  // A floating point type
  //  using check_const = std::conditional_t<std::is_const<T>::value, const
  //  PlainObject, PlainObject>;
  using eigen_map = Eigen::Map<PlainObject, Eigen::Aligned8,
                               Eigen::Stride<0, 0>>;  // Maps for adj_ and val_
  using vari_type = vari_value<T>;
  /**
   * Number of rows known at compile time
   */
  static constexpr int RowsAtCompileTime = PlainObject::RowsAtCompileTime;
  /**
   * Number of columns known at compile time
   */
  static constexpr int ColsAtCompileTime = PlainObject::ColsAtCompileTime;
  /**
   * Maps for adj_ and val_
   */
  eigen_scalar* val_mem_;  // Pointer to memory allocated on the stack for val_
  eigen_scalar* adj_mem_;  // Pointer to memory allocated on the stack for adj_

  /**
   * The value of this variable.
   */
  const eigen_map val_;

  /**
   * The adjoint of this variable, which is the partial derivative
   * of this variable with respect to the root variable.
   */
  eigen_map adj_;

  /**
   * Construct a dense Eigen variable implementation from a value. The
   * adjoint is initialized to zero.
   *
   * All constructed variables are added to the stack. Variables
   * should be constructed before variables on which they depend
   * to insure proper partial derivative propagation.  During
   * derivative propagation, the chain() method of each variable
   * will be called in the reverse order of construction.
   *
   * @tparam S A dense Eigen type that is convertible to `value_type`
   * @param x Value of the constructed variable.
   */
  template <typename S, require_convertible_t<S&, T>* = nullptr>
  explicit vari_value(const S& x)
      : val_mem_(ChainableStack::instance_->memalloc_.alloc_array<eigen_scalar>(
            x.size())),
        adj_mem_(ChainableStack::instance_->memalloc_.alloc_array<eigen_scalar>(
            x.size())),
        val_(eigen_map(val_mem_, x.rows(), x.cols()) = x),
        adj_(eigen_map(adj_mem_, x.rows(), x.cols()).setZero()) {
    ChainableStack::instance_->var_stack_.push_back(this);
  }

  /**
   * Construct a dense Eigen variable implementation from a value. The
   *  adjoint is initialized to zero and if `stacked` is `false` this vari
   *  will be not be put on the var_stack. Instead it will only be put on
   *  a stack to keep track of whether the adjoint needs to be set to zero.
   *  Variables should be constructed before variables on which they depend
   *  to insure proper partial derivative propagation.  During
   *  derivative propagation, the chain() method of each variable
   *  will be called in the reverse order of construction.
   *
   * @tparam S A dense Eigen type that is convertible to `value_type`
   * @param x Value of the constructed variable.
   * @param stacked If false will put this this vari on the nochain stack so
   * that its `chain()` method is not called.
   */
  template <typename S, require_convertible_t<S&, T>* = nullptr>
  vari_value(const S& x, bool stacked)
      : val_mem_(ChainableStack::instance_->memalloc_.alloc_array<eigen_scalar>(
            x.size())),
        adj_mem_(ChainableStack::instance_->memalloc_.alloc_array<eigen_scalar>(
            x.size())),
        val_(eigen_map(val_mem_, x.rows(), x.cols()) = x),
        adj_(eigen_map(adj_mem_, x.rows(), x.cols()).setZero()) {
    if (stacked) {
      ChainableStack::instance_->var_stack_.push_back(this);
    } else {
      ChainableStack::instance_->var_nochain_stack_.push_back(this);
    }
  }

  /**
   * Return the number of rows for this class's `val_` member
   */
  const Eigen::Index rows() const { return val_.rows(); }
  /**
   * Return the number of columns for this class's `val_` member
   */
  const Eigen::Index cols() const { return val_.rows(); }
  /**
   * Return the size of this class's `val_` member
   */
  const Eigen::Index size() const { return val_.size(); }

  virtual void chain() {}
  /**
   * Initialize the adjoint for this (dependent) variable to 1.
   * This operation is applied to the dependent variable before
   * propagating derivatives, setting the derivative of the
   * result with respect to itself to be 1.
   */
  inline void init_dependent() { adj_.setOnes(); }

  /**
   * Set the adjoint value of this variable to 0.  This is used to
   * reset adjoints before propagating derivatives again (for
   * example in a Jacobian calculation).
   */
  inline void set_zero_adjoint() final { adj_.setZero(); }

  /**
   * A block view of the underlying Eigen matrices.
<<<<<<< HEAD
   * @param start_row Starting row of block.
   * @param start_col Starting columns of block.
   * @param num_rows Number of rows to return.
   * @param num_cols Number of columns to return.
   */
  inline auto block(Eigen::Index start_row, Eigen::Index start_col,
     Eigen::Index num_rows, Eigen::Index num_cols) const {
    using inner_type = decltype(val_.block(start_row, start_col, num_rows, num_cols));
    return vari_view<inner_type>(
        val_.block(start_row, start_col, num_rows, num_cols),
        adj_.block(start_row, start_col, num_rows, num_cols));
=======
   * @param i Starting row of block.
   * @param j Starting columns of block.
   * @param p Number of rows to return.
   * @param q Number of columns to return.
   */
  inline auto block(Eigen::Index i, Eigen::Index j, Eigen::Index p,
                    Eigen::Index q) const {
    const auto& val_block = val_.block(i, j, p, q);
    const auto& adj_block = adj_.block(i, j, p, q);
    return vari_view<decltype(val_.block(i, j, p, q))>(val_block, adj_block);
>>>>>>> f5834a55
  }

  /**
   * View of the head of Eigen vector types.
   * @param n Number of elements to return from top of vector.
   */
  inline auto head(Eigen::Index n) const {
    return vari_view<decltype(val_.head(n))>(val_.head(n), adj_.head(n));
  }

  /**
   * View of the tail of the Eigen vector types.
   * @param n Number of elements to return from bottom of vector.
   */
  inline auto tail(Eigen::Index n) const {
    return vari_view<decltype(val_.tail(n))>(val_.tail(n), adj_.tail(n));
  }

  /**
   * View block of N elements starting at position `i`
   * @param i Starting position of block.
   * @param n Number of elements in block
   */
  inline auto segment(Eigen::Index i, Eigen::Index n) const {
    return vari_view<decltype(val_.segment(i, n))>(val_.segment(i, n),
                                                   adj_.segment(i, n));
  }

  /**
   * View row of eigen matrices.
   * @param i Row index to slice.
   */
  inline auto row(Eigen::Index i) const {
    return vari_view<decltype(val_.row(i))>(val_.row(i), adj_.row(i));
  }

  /**
   * View column of eigen matrices
   * @param i Column index to slice
   */
  inline auto col(Eigen::Index i) const {
    return vari_view<decltype(val_.col(i))>(val_.col(i), adj_.col(i));
  }

  /**
   * Get coefficient of eigen matrices
   * @param i Row index
   * @param j Column index
   */
  inline auto coeff(Eigen::Index i, Eigen::Index j) const {
    return vari_value<double>(val_(i, j), adj_(i, j));
  }

  /**
   * Get coefficient of eigen matrices
   * @param i Column index to slice
   */
  inline auto operator()(Eigen::Index i) const {
    return vari_value<double>(val_(i), adj_(i));
  }

  /**
   * Get coefficient of eigen matrices
   * @param i Row index
   * @param j Column index
   */
  inline const auto operator()(Eigen::Index i, Eigen::Index j) const {
    return this->coeff(i, j);
  }

  /**
   * Insertion operator for vari. Prints the current value and
   * the adjoint value.
   *
   * @param os [in, out] ostream to modify
   * @param v [in] vari object to print.
   *
   * @return The modified ostream.
   */
  friend std::ostream& operator<<(std::ostream& os, const vari_value<T>* v) {
    return os << "val: \n" << v->val_ << " \nadj: \n" << v->adj_;
  }

 private:
  template <typename>
  friend class var_value;
};

/**
 * The variable implementation for Eigen sparse matrix types.
 *
 * This class is complete (not abstract) and may be used for
 * constants.
 *
 * A variable implementation is constructed with a constant
 * value. It also stores the adjoint for storing the partial
 * derivative with respect to the root of the derivative tree.
 *
 */
template <typename T>
class vari_value<T, require_eigen_sparse_base_t<T>> : public vari_base,
                                                      chainable_alloc {
 public:
  using PlainObject = plain_type_t<T>;  // Base type of Eigen class
  using value_type = PlainObject;       // vari's adj_ and val_ member type
  /**
   * Rows at compile time
   */
  static constexpr int RowsAtCompileTime = T::RowsAtCompileTime;
  /**
   * Columns at compile time
   */
  static constexpr int ColsAtCompileTime = T::ColsAtCompileTime;

  /**
   * The adjoint of this variable, which is the partial derivative
   * of this variable with respect to the root variable.
   */
  PlainObject adj_;

  /**
   * The value of this variable.
   */
  const PlainObject val_;

  /**
   * Construct a variable implementation from a value. The
   * adjoint is initialized to zero.
   *
   * All constructed variables are added to the stack. For a sparse eigen matrix
   * this includes the nozero values as well the inner and outer indices.
   * Variables should be constructed before variables on which they depend
   * to insure proper partial derivative propagation.  During
   * derivative propagation, the chain() method of each variable
   * will be called in the reverse order of construction.
   *
   * @tparam S A sparse Eigen type that is convertible to `value_type`
   * @param x Value of the constructed variable.
   */
  template <typename S, require_convertible_t<S&, T>* = nullptr>
  explicit vari_value(S&& x)
      : adj_(x), val_(std::forward<S>(x)), chainable_alloc() {
    this->set_zero_adjoint();
    ChainableStack::instance_->var_stack_.push_back(this);
  }
  /**
   * Construct an sparse Eigen variable implementation from a value. The
   *  adjoint is initialized to zero and if `stacked` is `false` this vari
   *  will be not be put on the var_stack. Instead it will only be put on
   *  a stack to keep track of whether the adjoint needs to be set to zero.
   *
   * All constructed variables are added to a stack.  Variables
   *  should be constructed before variables on which they depend
   *  to insure proper partial derivative propagation.  During
   *  derivative propagation, the chain() method of each variable
   *  will be called in the reverse order of construction.
   *
   * @tparam S A sparse Eigen type that is convertible to `value_type`
   * @param x Value of the constructed variable.
   * @param stacked If false will put this this vari on the nochain stack so
   * that its `chain()` method is not called.
   */
  template <typename S, require_convertible_t<S&, T>* = nullptr>
  vari_value(S&& x, bool stacked)
      : adj_(x), val_(std::forward<S>(x)), chainable_alloc() {
    this->set_zero_adjoint();
    if (stacked) {
      ChainableStack::instance_->var_stack_.push_back(this);
    } else {
      ChainableStack::instance_->var_nochain_stack_.push_back(this);
    }
  }

  /**
   * Return the number of rows for this class's `val_` member
   */
  const Eigen::Index rows() const { return val_.rows(); }
  /**
   * Return the number of columns for this class's `val_` member
   */
  const Eigen::Index cols() const { return val_.cols(); }
  /**
   * Return the size of this class's `val_` member
   */
  const Eigen::Index size() const { return val_.size(); }

  void chain() {}
  /**
   * Initialize the adjoint for this (dependent) variable to 1.
   * This operation is applied to the dependent variable before
   * propagating derivatives, setting the derivative of the
   * result with respect to itself to be 1.
   */
  inline void init_dependent() {
    for (int k = 0; k < adj_.outerSize(); ++k) {
      for (typename PlainObject::InnerIterator it(adj_, k); it; ++it) {
        it.valueRef() = 1.0;
      }
    }
  }

  /**
   * Set the adjoint value of this variable to 0.  This is used to
   * reset adjoints before propagating derivatives again (for
   * example in a Jacobian calculation).
   */
  inline void set_zero_adjoint() noexcept final {
    for (int k = 0; k < adj_.outerSize(); ++k) {
      for (typename PlainObject::InnerIterator it(adj_, k); it; ++it) {
        it.valueRef() = 0.0;
      }
    }
  }

  /**
   * Insertion operator for vari. Prints the current value and
   * the adjoint value.
   *
   * @param os [in, out] ostream to modify
   * @param v [in] vari object to print.
   *
   * @return The modified ostream.
   */
  friend std::ostream& operator<<(std::ostream& os, const vari_value<T>* v) {
    return os << "val: \n" << v->val_ << " \nadj: \n" << v->adj_;
  }

 private:
  template <typename>
  friend class var_value;
};

// For backwards compatability the default is double
using vari = vari_value<double>;

}  // namespace math
}  // namespace stan
#endif<|MERGE_RESOLUTION|>--- conflicted
+++ resolved
@@ -181,13 +181,8 @@
  class vari_view;
 
 template <typename T>
-<<<<<<< HEAD
 class vari_view<T, require_t<bool_constant<!is_plain_type<T>::value && is_eigen_dense_base<T>::value>>> final : public vari_base {
 public:
-=======
-class vari_view final : public vari_base {
- public:
->>>>>>> f5834a55
   using PlainObject = plain_type_t<T>;
   using value_type = std::decay_t<T>;  // The underlying type for this class
   using eigen_scalar = value_type_t<PlainObject>;  // A floating point type
@@ -201,13 +196,6 @@
   void chain() {}
 };
 
-<<<<<<< HEAD
-=======
-template <typename T>
-using require_eigen_dense_plain_type_t
-    = require_t<bool_constant<is_plain_type<std::decay_t<T>>::value
-                              && is_eigen_dense_base<std::decay_t<T>>::value>>;
->>>>>>> f5834a55
 /**
  * The variable implementation for Eigen dense matrix types.
  *
@@ -222,21 +210,11 @@
 template <typename T>
 class vari_value<T, require_eigen_dense_plain_type_t<T>> : public vari_base {
  public:
-<<<<<<< HEAD
   static_assert(
       is_plain_type<T>::value,
       "The template for this var is an"
       " expression but a var_value's inner type must be assignable such as"
       " a double, Eigen::Matrix, or Eigen::Array");
-=======
-  /*
- static_assert(
-     is_plain_type<T>::value,
-     "The template for this var is an"
-     " expression but a var_value's inner type must be assignable such as"
-     " a double, Eigen::Matrix, or Eigen::Array");
- */
->>>>>>> f5834a55
   /**
    * `PlainObject` represents a user constructible type such as Matrix or Array
    */
@@ -358,7 +336,6 @@
 
   /**
    * A block view of the underlying Eigen matrices.
-<<<<<<< HEAD
    * @param start_row Starting row of block.
    * @param start_col Starting columns of block.
    * @param num_rows Number of rows to return.
@@ -370,18 +347,6 @@
     return vari_view<inner_type>(
         val_.block(start_row, start_col, num_rows, num_cols),
         adj_.block(start_row, start_col, num_rows, num_cols));
-=======
-   * @param i Starting row of block.
-   * @param j Starting columns of block.
-   * @param p Number of rows to return.
-   * @param q Number of columns to return.
-   */
-  inline auto block(Eigen::Index i, Eigen::Index j, Eigen::Index p,
-                    Eigen::Index q) const {
-    const auto& val_block = val_.block(i, j, p, q);
-    const auto& adj_block = adj_.block(i, j, p, q);
-    return vari_view<decltype(val_.block(i, j, p, q))>(val_block, adj_block);
->>>>>>> f5834a55
   }
 
   /**
