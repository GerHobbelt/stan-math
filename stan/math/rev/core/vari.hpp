#ifndef STAN_MATH_REV_CORE_VARI_HPP
#define STAN_MATH_REV_CORE_VARI_HPP

#include <stan/math/rev/core/chainable_alloc.hpp>
#include <stan/math/rev/core/chainablestack.hpp>
#include <stan/math/prim/meta.hpp>
#include <ostream>
#include <type_traits>

namespace stan {
namespace math {

// forward decleration of vari_value
template <typename T, typename = void>
class vari_value;

// forward declaration of var
template <typename T>
class var_value;

<<<<<<< HEAD
// forward declaration of arena_matrix
template <typename MatrixType>
class arena_matrix;
=======
>>>>>>> 5f0d9773
/**
 * Abstract base class that all `vari_value` and it's derived classes inherit.
 *
 * The chain() method applies the chain rule. Concrete extensions
 * of this class will represent base variables or the result
 * of operations such as addition or subtraction. These extended
 * classes will store operand variables and propagate derivative
 * information via an implementation of chain().
 */
class vari_base {
 public:
  /**
   * Apply the chain rule to this variable based on the variables
   * on which it depends.
   */
  virtual void chain() = 0;
  virtual void set_zero_adjoint() = 0;

  /**
   * Allocate memory from the underlying memory pool.  This memory is
   * is managed as a whole externally.
   *
   * Warning: Classes should not be allocated with this operator
   * if they have non-trivial destructors.
   *
   * @param nbytes Number of bytes to allocate.
   * @return Pointer to allocated bytes.
   */
  static inline void* operator new(size_t nbytes) noexcept {
    return ChainableStack::instance_->memalloc_.alloc(nbytes);
  }

  /**
   * Delete a pointer from the underlying memory pool.
   *
   * This no-op implementation enables a subclass to throw
   * exceptions in its constructor.  An exception thrown in the
   * constructor of a subclass will result in an error being
   * raised, which is in turn caught and calls delete().
   *
   * See the discussion of "plugging the memory leak" in:
   *   http://www.parashift.com/c++-faq/memory-pools.html
   */
  static inline void operator delete(
      void* /* ignore arg */) noexcept { /* no op */
  }
};

/**
 * The variable implementation for floating point types.
 *
 * This class is complete (not abstract) and may be used for
 * constants.
 *
 * A variable implementation is constructed with a constant
 * value. It also stores the adjoint for storing the partial
 * derivative with respect to the root of the derivative tree.
 *
 */
template <typename T>
class vari_value<T, require_floating_point_t<T>> : public vari_base {
 public:
  using value_type = std::decay_t<T>;
  /**
   * The value of this variable.
   */
  const value_type val_;
  /**
   * The adjoint of this variable, which is the partial derivative
   * of this variable with respect to the root variable.
   */
  value_type adj_;

  /**
   * Rows at compile time
   */
  static constexpr int RowsAtCompileTime{1};
  /**
   * Columns at compile time
   */
  static constexpr int ColsAtCompileTime{1};

  /**
   * Construct a variable implementation from a value.  The
   * adjoint is initialized to zero.
   *
   * All constructed variables are added to the stack.  Variables
   * should be constructed before variables on which they depend
   * to insure proper partial derivative propagation.  During
   * derivative propagation, the chain() method of each variable
   * will be called in the reverse order of construction.
   *
   * @tparam S a floating point type.
   * @param x Value of the constructed variable.
   */
  template <typename S, require_convertible_t<S&, T>* = nullptr>
  vari_value(S x) noexcept : val_(x), adj_(0.0) {  // NOLINT
    ChainableStack::instance_->var_stack_.push_back(this);
  }

  /**
   * Construct a variable implementation from a value.  The
   *  adjoint is initialized to zero and if `stacked` is `false` this vari
   *  will be not be put on the var_stack. Instead it will only be put on
   *  a stack to keep track of whether the adjoint needs to be set to zero.
   *  Variables should be constructed before variables on which they depend
   *  to insure proper partial derivative propagation.  During
   *  derivative propagation, the chain() method of each variable
   *  will be called in the reverse order of construction.
   *
   * @tparam S n floating point type.
   * @param x Value of the constructed variable.
   * @param stacked If false will put this this vari on the nochain stack so
   * that its `chain()` method is not called.
   */
  template <typename S, require_convertible_t<S&, T>* = nullptr>
  vari_value(S x, bool stacked) noexcept : val_(x), adj_(0.0) {
    if (stacked) {
      ChainableStack::instance_->var_stack_.push_back(this);
    } else {
      ChainableStack::instance_->var_nochain_stack_.push_back(this);
    }
  }

  inline void chain() {}

  /**
   * Initialize the adjoint for this (dependent) variable to 1.
   * This operation is applied to the dependent variable before
   * propagating derivatives, setting the derivative of the
   * result with respect to itself to be 1.
   */
  inline void init_dependent() noexcept { adj_ = 1.0; }

  /**
   * Set the adjoint value of this variable to 0.  This is used to
   * reset adjoints before propagating derivatives again (for
   * example in a Jacobian calculation).
   */
  inline void set_zero_adjoint() noexcept final { adj_ = 0.0; }

  /**
   * Insertion operator for vari. Prints the current value and
   * the adjoint value.
   *
   * @param os [in, out] ostream to modify
   * @param v [in] vari object to print.
   *
   * @return The modified ostream.
   */
  friend std::ostream& operator<<(std::ostream& os, const vari_value<T>* v) {
    return os << v->val_ << ":" << v->adj_;
  }

 private:
  template <typename>
  friend class var_value;
};

// For backwards compatability the default is double
using vari = vari_value<double>;

/**
 * A `vari_view` is used to read from a slice of a `vari_value` with an inner
 * eigen type. It can only accept expressions which do not allocate dynamic
 * memory.
 * @tparam T An eigen expression referencing memory allocated in a `vari_value`.
 */
template <typename T, typename = void>
class vari_view;

template <typename T>
class vari_view<T, require_all_t<bool_constant<!is_plain_type<T>::value>,
                                 is_eigen_dense_base<T>>>
    final : public vari_base {
 public:
  using PlainObject = plain_type_t<T>;
  using value_type = std::decay_t<T>;  // The underlying type for this class
  /**
   * Number of rows known at compile time
   */
  static constexpr int RowsAtCompileTime = PlainObject::RowsAtCompileTime;
  /**
   * Number of columns known at compile time
   */
  static constexpr int ColsAtCompileTime = PlainObject::ColsAtCompileTime;

  const T val_;
  const T adj_;
  template <typename S, typename K,
            require_convertible_t<S&, value_type>* = nullptr,
            require_convertible_t<K&, value_type>* = nullptr>
  vari_view(const S& val, const K& adj) : val_(val), adj_(adj) {}
  void set_zero_adjoint() {}
  void chain() {}
};

/**
 * The variable implementation for Eigen dense matrix types.
 *
 * This class is complete (not abstract) and may be used for
 * constants.
 *
 * A variable implementation is constructed with a constant
 * value. It also stores the adjoint for storing the partial
 * derivative with respect to the root of the derivative tree.
 *
 */
template <typename T>
class vari_value<T, require_all_t<is_plain_type<T>, is_eigen_dense_base<T>>>
    : public vari_base {
 public:
  /**
   * `PlainObject` represents a user constructible type such as Matrix or Array
   */
  using PlainObject = plain_type_t<T>;
  using value_type = PlainObject;  // The underlying type for this class
  using eigen_scalar = value_type_t<PlainObject>;  // A floating point type
  using eigen_map = Eigen::Map<PlainObject, Eigen::Aligned8,
                               Eigen::Stride<0, 0>>;  // Maps for adj_ and val_
  using vari_type = vari_value<T>;
  /**
   * Number of rows known at compile time
   */
  static constexpr int RowsAtCompileTime = PlainObject::RowsAtCompileTime;
  /**
   * Number of columns known at compile time
   */
  static constexpr int ColsAtCompileTime = PlainObject::ColsAtCompileTime;
  /**
   * Maps for adj_ and val_
   */
  eigen_scalar* val_mem_;  // Pointer to memory allocated on the stack for val_
  eigen_scalar* adj_mem_;  // Pointer to memory allocated on the stack for adj_

  /**
   * The value of this variable.
   */
  const eigen_map val_;

  /**
   * The adjoint of this variable, which is the partial derivative
   * of this variable with respect to the root variable.
   */
  eigen_map adj_;

  /**
   * Construct a dense Eigen variable implementation from a value. The
   * adjoint is initialized to zero.
   *
   * All constructed variables are added to the stack. Variables
   * should be constructed before variables on which they depend
   * to insure proper partial derivative propagation.  During
   * derivative propagation, the chain() method of each variable
   * will be called in the reverse order of construction.
   *
   * @tparam S A dense Eigen type that is convertible to `value_type`
   * @param x Value of the constructed variable.
   */
  template <typename S, require_convertible_t<S&, T>* = nullptr,
            require_not_arena_matrix_t<S>* = nullptr>
  explicit vari_value(const S& x)
      : val_mem_(ChainableStack::instance_->memalloc_.alloc_array<eigen_scalar>(
            x.size())),
        adj_mem_(ChainableStack::instance_->memalloc_.alloc_array<eigen_scalar>(
            x.size())),
        val_(eigen_map(val_mem_, x.rows(), x.cols()) = x),
        adj_(eigen_map(adj_mem_, x.rows(), x.cols()).setZero()) {
    ChainableStack::instance_->var_stack_.push_back(this);
  }

  template <typename S, require_convertible_t<S&, T>* = nullptr,
            require_arena_matrix_vt<std::is_arithmetic, S>* = nullptr>
  explicit vari_value(const S& x)
      : val_mem_(x.data()),
        adj_mem_(ChainableStack::instance_->memalloc_.alloc_array<eigen_scalar>(
            x.size())),
        val_(eigen_map(val_mem_, x.rows(), x.cols())),
        adj_(eigen_map(adj_mem_, x.rows(), x.cols()).setZero()) {
    ChainableStack::instance_->var_stack_.push_back(this);
  }

  /**
   * Construct a dense Eigen variable implementation from a value. The
   *  adjoint is initialized to zero and if `stacked` is `false` this vari
   *  will be not be put on the var_stack. Instead it will only be put on
   *  a stack to keep track of whether the adjoint needs to be set to zero.
   *  Variables should be constructed before variables on which they depend
   *  to insure proper partial derivative propagation.  During
   *  derivative propagation, the chain() method of each variable
   *  will be called in the reverse order of construction.
   *
   * @tparam S A dense Eigen type that is convertible to `value_type`
   * @param x Value of the constructed variable.
   * @param stacked If false will put this this vari on the nochain stack so
   * that its `chain()` method is not called.
   */
  template <typename S, require_convertible_t<S&, T>* = nullptr>
  vari_value(const S& x, bool stacked)
      : val_mem_(ChainableStack::instance_->memalloc_.alloc_array<eigen_scalar>(
            x.size())),
        adj_mem_(ChainableStack::instance_->memalloc_.alloc_array<eigen_scalar>(
            x.size())),
        val_(eigen_map(val_mem_, x.rows(), x.cols()) = x),
        adj_(eigen_map(adj_mem_, x.rows(), x.cols()).setZero()) {
    if (stacked) {
      ChainableStack::instance_->var_stack_.push_back(this);
    } else {
      ChainableStack::instance_->var_nochain_stack_.push_back(this);
    }
  }

  /**
   * Return the number of rows for this class's `val_` member
   */
  const Eigen::Index rows() const { return val_.rows(); }
  /**
   * Return the number of columns for this class's `val_` member
   */
  const Eigen::Index cols() const { return val_.rows(); }
  /**
   * Return the size of this class's `val_` member
   */
  const Eigen::Index size() const { return val_.size(); }

  virtual void chain() {}
  /**
   * Initialize the adjoint for this (dependent) variable to 1.
   * This operation is applied to the dependent variable before
   * propagating derivatives, setting the derivative of the
   * result with respect to itself to be 1.
   */
  inline void init_dependent() { adj_.setOnes(); }

  /**
   * Set the adjoint value of this variable to 0.  This is used to
   * reset adjoints before propagating derivatives again (for
   * example in a Jacobian calculation).
   */
  inline void set_zero_adjoint() final { adj_.setZero(); }

  /**
   * A block view of the underlying Eigen matrices.
   * @param start_row Starting row of block.
   * @param start_col Starting columns of block.
   * @param num_rows Number of rows to return.
   * @param num_cols Number of columns to return.
   */
  inline auto block(Eigen::Index start_row, Eigen::Index start_col,
                    Eigen::Index num_rows, Eigen::Index num_cols) const {
    using inner_type
        = decltype(val_.block(start_row, start_col, num_rows, num_cols));
    return vari_view<inner_type>(
        val_.block(start_row, start_col, num_rows, num_cols),
        adj_.block(start_row, start_col, num_rows, num_cols));
  }

  /**
   * View of the head of Eigen vector types.
   * @param n Number of elements to return from top of vector.
   */
  inline auto head(Eigen::Index n) const {
    return vari_view<decltype(val_.head(n))>(val_.head(n), adj_.head(n));
  }

  /**
   * View of the tail of the Eigen vector types.
   * @param n Number of elements to return from bottom of vector.
   */
  inline auto tail(Eigen::Index n) const {
    return vari_view<decltype(val_.tail(n))>(val_.tail(n), adj_.tail(n));
  }

  /**
   * View block of N elements starting at position `i`
   * @param i Starting position of block.
   * @param n Number of elements in block
   */
  inline auto segment(Eigen::Index i, Eigen::Index n) const {
    return vari_view<decltype(val_.segment(i, n))>(val_.segment(i, n),
                                                   adj_.segment(i, n));
  }

  /**
   * View row of eigen matrices.
   * @param i Row index to slice.
   */
  inline auto row(Eigen::Index i) const {
    return vari_view<decltype(val_.row(i))>(val_.row(i), adj_.row(i));
  }

  /**
   * View column of eigen matrices
   * @param i Column index to slice
   */
  inline auto col(Eigen::Index i) const {
    return vari_view<decltype(val_.col(i))>(val_.col(i), adj_.col(i));
  }

  /**
   * Get coefficient of eigen matrices
   * @param i Row index
   * @param j Column index
   */
  inline auto coeff(Eigen::Index i, Eigen::Index j) const {
    return vari_value<double>(val_.coeffRef(i, j), adj_.coeffRef(i, j));
  }

  /**
   * Get coefficient of eigen matrices
   * @param i Column index to slice
   */
  inline auto coeff(Eigen::Index i) const {
    return vari_value<double>(val_.coeffRef(i), adj_.coeffRef(i));
  }

  /**
   * Get coefficient of eigen matrices
   * @param i Column index to slice
   */
  inline auto operator()(Eigen::Index i) const { return this->coeff(i); }

  /**
   * Get coefficient of eigen matrices
   * @param i Row index
   * @param j Column index
   */
  inline const auto operator()(Eigen::Index i, Eigen::Index j) const {
    return this->coeff(i, j);
  }

  /**
   * Insertion operator for vari. Prints the current value and
   * the adjoint value.
   *
   * @param os [in, out] ostream to modify
   * @param v [in] vari object to print.
   *
   * @return The modified ostream.
   */
  friend std::ostream& operator<<(std::ostream& os, const vari_value<T>* v) {
    return os << "val: \n" << v->val_ << " \nadj: \n" << v->adj_;
  }

 private:
  template <typename>
  friend class var_value;
};

/**
 * The variable implementation for Eigen sparse matrix types.
 *
 * This class is complete (not abstract) and may be used for
 * constants.
 *
 * A variable implementation is constructed with a constant
 * value. It also stores the adjoint for storing the partial
 * derivative with respect to the root of the derivative tree.
 *
 */
template <typename T>
class vari_value<T, require_eigen_sparse_base_t<T>> : public vari_base,
                                                      chainable_alloc {
 public:
  using PlainObject = plain_type_t<T>;  // Base type of Eigen class
  using value_type = PlainObject;       // vari's adj_ and val_ member type
  /**
   * Rows at compile time
   */
  static constexpr int RowsAtCompileTime = T::RowsAtCompileTime;
  /**
   * Columns at compile time
   */
  static constexpr int ColsAtCompileTime = T::ColsAtCompileTime;

  /**
   * The adjoint of this variable, which is the partial derivative
   * of this variable with respect to the root variable.
   */
  PlainObject adj_;

  /**
   * The value of this variable.
   */
  const PlainObject val_;

  /**
   * Construct a variable implementation from a value. The
   * adjoint is initialized to zero.
   *
   * All constructed variables are added to the stack. For a sparse eigen matrix
   * this includes the nozero values as well the inner and outer indices.
   * Variables should be constructed before variables on which they depend
   * to insure proper partial derivative propagation.  During
   * derivative propagation, the chain() method of each variable
   * will be called in the reverse order of construction.
   *
   * @tparam S A sparse Eigen type that is convertible to `value_type`
   * @param x Value of the constructed variable.
   */
  template <typename S, require_convertible_t<S&, T>* = nullptr>
  explicit vari_value(S&& x)
      : adj_(x), val_(std::forward<S>(x)), chainable_alloc() {
    this->set_zero_adjoint();
    ChainableStack::instance_->var_stack_.push_back(this);
  }
  /**
   * Construct an sparse Eigen variable implementation from a value. The
   *  adjoint is initialized to zero and if `stacked` is `false` this vari
   *  will be not be put on the var_stack. Instead it will only be put on
   *  a stack to keep track of whether the adjoint needs to be set to zero.
   *
   * All constructed variables are added to a stack.  Variables
   *  should be constructed before variables on which they depend
   *  to insure proper partial derivative propagation.  During
   *  derivative propagation, the chain() method of each variable
   *  will be called in the reverse order of construction.
   *
   * @tparam S A sparse Eigen type that is convertible to `value_type`
   * @param x Value of the constructed variable.
   * @param stacked If false will put this this vari on the nochain stack so
   * that its `chain()` method is not called.
   */
  template <typename S, require_convertible_t<S&, T>* = nullptr>
  vari_value(S&& x, bool stacked)
      : adj_(x), val_(std::forward<S>(x)), chainable_alloc() {
    this->set_zero_adjoint();
    if (stacked) {
      ChainableStack::instance_->var_stack_.push_back(this);
    } else {
      ChainableStack::instance_->var_nochain_stack_.push_back(this);
    }
  }

  /**
   * Return the number of rows for this class's `val_` member
   */
  const Eigen::Index rows() const { return val_.rows(); }
  /**
   * Return the number of columns for this class's `val_` member
   */
  const Eigen::Index cols() const { return val_.cols(); }
  /**
   * Return the size of this class's `val_` member
   */
  const Eigen::Index size() const { return val_.size(); }

  void chain() {}
  /**
   * Initialize the adjoint for this (dependent) variable to 1.
   * This operation is applied to the dependent variable before
   * propagating derivatives, setting the derivative of the
   * result with respect to itself to be 1.
   */
  inline void init_dependent() {
    for (int k = 0; k < adj_.outerSize(); ++k) {
      for (typename PlainObject::InnerIterator it(adj_, k); it; ++it) {
        it.valueRef() = 1.0;
      }
    }
  }

  /**
   * Set the adjoint value of this variable to 0.  This is used to
   * reset adjoints before propagating derivatives again (for
   * example in a Jacobian calculation).
   */
  inline void set_zero_adjoint() noexcept final {
    for (int k = 0; k < adj_.outerSize(); ++k) {
      for (typename PlainObject::InnerIterator it(adj_, k); it; ++it) {
        it.valueRef() = 0.0;
      }
    }
  }

  /**
   * Insertion operator for vari. Prints the current value and
   * the adjoint value.
   *
   * @param os [in, out] ostream to modify
   * @param v [in] vari object to print.
   *
   * @return The modified ostream.
   */
  friend std::ostream& operator<<(std::ostream& os, const vari_value<T>* v) {
    return os << "val: \n" << v->val_ << " \nadj: \n" << v->adj_;
  }

 private:
  template <typename>
  friend class var_value;
};

// For backwards compatability the default is double
using vari = vari_value<double>;

}  // namespace math
}  // namespace stan
#endif<|MERGE_RESOLUTION|>--- conflicted
+++ resolved
@@ -18,12 +18,6 @@
 template <typename T>
 class var_value;
 
-<<<<<<< HEAD
-// forward declaration of arena_matrix
-template <typename MatrixType>
-class arena_matrix;
-=======
->>>>>>> 5f0d9773
 /**
  * Abstract base class that all `vari_value` and it's derived classes inherit.
  *
