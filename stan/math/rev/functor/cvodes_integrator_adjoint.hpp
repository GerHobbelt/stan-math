--- conflicted
+++ resolved
@@ -99,15 +99,9 @@
   SUNLinearSolver LS_f_;
 
   template <require_eigen_col_vector_t<T_y0>* = nullptr>
-<<<<<<< HEAD
   cvodes_integrator_adjoint_memory(Eigen::VectorXd abs_tol_f, Eigen::VectorXd abs_tol_b, int lmm_f, 
                                    const F& f, const T_y0& y0, const T_t0& t0,
                                    const std::vector<T_ts>& ts,
-=======
-  cvodes_integrator_adjoint_memory(Eigen::VectorXd abs_tol_f, int lmm_f,
-                                   int ls_sparse_f, const F& f, const T_y0& y0,
-                                   const T_t0& t0, const std::vector<T_ts>& ts,
->>>>>>> 69e2e913
                                    const T_Args&... args)
       : N_(y0.size()),
         abs_tol_f_(abs_tol_f),
@@ -122,7 +116,6 @@
         value_of_args_tuple_(value_of(args)...),
         y_(ts_.size()),
         cvodes_mem_(nullptr),
-<<<<<<< HEAD
         state(value_of(y0))
   {
     if (N_ > 0) {
@@ -131,21 +124,7 @@
       nv_abs_tol_b_ = N_VMake_Serial(N_, &abs_tol_b_(0));
       A_f_ = SUNDenseMatrix(N_, N_); 
       LS_f_ = SUNDenseLinearSolver(nv_state_, A_f_);
-=======
-        state(value_of(y0)),
-        nz_(N_ * N_) {
-    if (N_ > 0) {
-      nv_state_ = N_VMake_Serial(N_, state.data());
-      nv_abs_tol_f_ = N_VMake_Serial(N_, &abs_tol_f_(0));
-      J_dense_states_ = SUNDenseMatrix(N_, N_);
-      if (ls_sparse_f) {
-        A_f_ = SUNSparseMatrix(N_, N_, nz_, CSC_MAT);
-        LS_f_ = SUNLinSol_KLU(nv_state_, A_f_);
-      } else {
-        A_f_ = SUNDenseMatrix(N_, N_);
-        LS_f_ = SUNDenseLinearSolver(nv_state_, A_f_);
-      }
->>>>>>> 69e2e913
+
       cvodes_mem_ = CVodeCreate(lmm_f_);
       if (cvodes_mem_ == nullptr) {
         throw std::runtime_error("CVodeCreate failed to allocate memory");
@@ -267,18 +246,6 @@
     integrator->jacobian_states(t, y, J);
     return 0;
   }
-<<<<<<< HEAD
-=======
-  static int cv_jacobian_states_sparse(realtype t, N_Vector y, N_Vector fy,
-                                       SUNMatrix J, void* user_data,
-                                       N_Vector tmp1, N_Vector tmp2,
-                                       N_Vector tmp3) {
-    const cvodes_integrator_adjoint_vari* integrator
-        = static_cast<const cvodes_integrator_adjoint_vari*>(user_data);
-    integrator->jacobian_states_sparse(t, y, J);
-    return 0;
-  }
->>>>>>> 69e2e913
 
   /**
    * Implements the CVLsJacFnB function for evaluating the jacobian of
@@ -293,19 +260,6 @@
     return 0;
   }
 
-<<<<<<< HEAD
-=======
-  static int cv_jacobian_adj_sparse(realtype t, N_Vector y, N_Vector yB,
-                                    N_Vector fyB, SUNMatrix J, void* user_data,
-                                    N_Vector tmp1, N_Vector tmp2,
-                                    N_Vector tmp3) {
-    const cvodes_integrator_adjoint_vari* integrator
-        = static_cast<const cvodes_integrator_adjoint_vari*>(user_data);
-    integrator->jacobian_adj_sparse(t, y, J);
-    return 0;
-  }
-
->>>>>>> 69e2e913
   /**
    * Calculates the ODE RHS, dy_dt, using the user-supplied functor at
    * the given time t and state y.
@@ -451,19 +405,6 @@
     }
   }
 
-<<<<<<< HEAD
-=======
-  inline void jacobian_states_sparse(double t, N_Vector y, SUNMatrix J) const {
-    // SUNMatrix J_dense = SUNDenseMatrix(N_, N_);
-
-    jacobian_states(t, y, memory->J_dense_states_);
-
-    J = SUNSparseFromDenseMatrix(memory->J_dense_states_, 1E-8, CSC_MAT);
-
-    // SUNMatDestroy(J_dense);
-  }
-
->>>>>>> 69e2e913
   /*
    * Calculate the Jacobian of the RHS of the adjoint ODE (see rhs_adj_sens
    * below for citation for how this is done)
@@ -481,65 +422,7 @@
     J_adj_y.transposeInPlace();
     J_adj_y.array() *= -1.0;
   }
-<<<<<<< HEAD
-  
-=======
-
-  inline void jacobian_adj_sparse(double t, N_Vector y, SUNMatrix J) const {
-    // SUNMatrix J_adj_y_dense = SUNDenseMatrix(N_, N_);
-
-    jacobian_adj(t, y, memory->J_dense_states_);
-
-    J = SUNSparseFromDenseMatrix(memory->J_dense_states_, 1E-8, CSC_MAT);
-
-    // SUNMatDestroy(J_adj_y_dense);
-
-    /*
-    //Eigen::VectorXd fy;
-    //Eigen::MatrixXd Jfy;
-    SUNMatrix Jfy = SUNDenseMatrix(N_, N_);
-    Eigen::Map<const Eigen::VectorXd> x(NV_DATA_S(y), N_);
-
-    auto f_wrapped = [&](const Eigen::Matrix<var, Eigen::Dynamic, 1>& y) {
-      return apply(
-          [&](auto&&... args) { return memory->f_(t, y, msgs_, args...); },
-          memory->value_of_args_tuple_);
-    };
-
-
-    nested_rev_autodiff nested;
-
-    Eigen::Matrix<var, Eigen::Dynamic, 1> x_var(x);
-    Eigen::Matrix<var, Eigen::Dynamic, 1> fx_var = f_wrapped(x_var);
-    grad(fx_var(0).vi_);
-    for (size_t j = 0; j < N_; ++j) {
-      //SM_ELEMENT_D(Jfy_dense, j, 0) = -1 *  Jfy(0, j);
-      SM_ELEMENT_D(Jfy, j, 0) = -1 *  x_var(j).adj();
-    }
-    for (int i = 1; i < fx_var.size(); ++i) {
-      nested.set_zero_all_adjoints();
-      grad(fx_var(i).vi_);
-      for (size_t j = 0; j < N_; ++j) {
-        //SM_ELEMENT_D(Jfy_dense, j, 0) = -1 *  Jfy(0, j);
-        SM_ELEMENT_D(Jfy, j, i) = -1 *  x_var(j).adj();
-      }
-    }
-
-    //SUNMatZero(J);
-    J = SUNSparseFromDenseMatrix(Jfy, 1E-8, CSC_MAT);
-
-    SUNMatDestroy(Jfy);
-    */
-    /*
-    for (size_t j = 0; j < Jfy.cols(); ++j) {
-      for (size_t i = 0; i < Jfy.rows(); ++i) {
-        SM_ELEMENT_D(J, j, i) = -Jfy(i, j);
-      }
-    }
-    */
-  }
-
->>>>>>> 69e2e913
+
  public:
   /**
    * Construct cvodes_integrator object
@@ -652,15 +535,9 @@
     check_positive(fun, "num_checkpoints", num_checkpoints_);
     // for polynomial: 1=CV_HERMITE / 2=CV_POLYNOMIAL
     check_range(fun, "interpolation_polynomial", 2, interpolation_polynomial_);
-<<<<<<< HEAD
     // 1=Adams, 2=BDF
     check_range(fun, "solver_f", 2, solver_f_);
     check_range(fun, "solver_b", 2, solver_b_);
-=======
-    // 1=Adams, 2=BDF, 3=Adams_sparse, 4=BDF_sparse
-    check_range(fun, "solver_f", 4, solver_f_);
-    check_range(fun, "solver_b", 4, solver_b_);
->>>>>>> 69e2e913
 
     /*
     std::cout << "relative_tolerance = " << relative_tolerance << std::endl;
@@ -711,25 +588,10 @@
         CVodeSetLinearSolver(memory->cvodes_mem_, memory->LS_f_, memory->A_f_),
         "CVodeSetLinearSolver");
 
-<<<<<<< HEAD
     check_flag_sundials(
         CVodeSetJacFn(memory->cvodes_mem_,
                       &cvodes_integrator_adjoint_vari::cv_jacobian_states),
         "CVodeSetJacFn");
-=======
-    if (ls_sparse_f_) {
-      check_flag_sundials(
-          CVodeSetJacFn(
-              memory->cvodes_mem_,
-              &cvodes_integrator_adjoint_vari::cv_jacobian_states_sparse),
-          "CVodeSetJacFn");
-    } else {
-      check_flag_sundials(
-          CVodeSetJacFn(memory->cvodes_mem_,
-                        &cvodes_integrator_adjoint_vari::cv_jacobian_states),
-          "CVodeSetJacFn");
-    }
->>>>>>> 69e2e913
 
     // initialize forward sensitivity system of CVODES as needed
     if (t0_vars_ + ts_vars_ + y0_vars_ + args_vars_ > 0) {
@@ -807,18 +669,8 @@
 
     SUNMatrix A_b;
     SUNLinearSolver LS_b;
-<<<<<<< HEAD
     A_b = SUNDenseMatrix(N_, N_); 
     LS_b = SUNDenseLinearSolver(nv_state_sens, A_b);
-=======
-    if (ls_sparse_b_) {
-      A_b = SUNSparseMatrix(N_, N_, N_ * N_, CSC_MAT);
-      LS_b = SUNLinSol_KLU(nv_state_sens, A_b);
-    } else {
-      A_b = SUNDenseMatrix(N_, N_);
-      LS_b = SUNDenseLinearSolver(nv_state_sens, A_b);
-    }
->>>>>>> 69e2e913
 
     /* check these if needed
       flag = CVodeSetUserDataB(cvode_mem, which, user_dataB);
@@ -895,27 +747,11 @@
                 CVodeSetLinearSolverB(memory->cvodes_mem_, indexB, LS_b, A_b),
                 "CVodeSetLinearSolverB");
 
-<<<<<<< HEAD
             check_flag_sundials(
                 CVodeSetJacFnB(
                     memory->cvodes_mem_, indexB,
                     &cvodes_integrator_adjoint_vari::cv_jacobian_adj),
                 "CVodeSetJacFnB");
-=======
-            if (ls_sparse_b_) {
-              check_flag_sundials(
-                  CVodeSetJacFnB(
-                      memory->cvodes_mem_, indexB,
-                      &cvodes_integrator_adjoint_vari::cv_jacobian_adj_sparse),
-                  "CVodeSetJacFnB");
-            } else {
-              check_flag_sundials(
-                  CVodeSetJacFnB(
-                      memory->cvodes_mem_, indexB,
-                      &cvodes_integrator_adjoint_vari::cv_jacobian_adj),
-                  "CVodeSetJacFnB");
-            }
->>>>>>> 69e2e913
 
             // Allocate space for backwards quadrature needed when
             // parameters vary.
