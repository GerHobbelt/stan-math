--- conflicted
+++ resolved
@@ -563,11 +563,7 @@
           }
 
           backward_is_initialized_ = true;
-<<<<<<< HEAD
         } else {
-=======
-        } else if (i == (solver_->ts_.size() - 1)) {
->>>>>>> d7895e71
           // just re-initialize the solver in case chain is called a
           // second time
 
