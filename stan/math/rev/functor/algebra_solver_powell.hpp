--- conflicted
+++ resolved
@@ -51,21 +51,10 @@
         x_size_(x.size()),
         x_val_(x),
         Jf_x_(fx.get_jacobian(x_val_)),
-<<<<<<< HEAD
         x_(ChainableStack::instance_->memalloc_.alloc_array<vari*>(x_size_))
   {
-    using Eigen::Map;
-    using Eigen::MatrixXd;
-=======
-<<<<<<< HEAD
-        x_(ChainableStack::instance_->memalloc_.alloc_array<vari*>(x_size_)){
-=======
-        fx_(fx),
-        x_(ChainableStack::instance_->memalloc_.alloc_array<vari*>(x_size_)) {
->>>>>>> origin/feature/issue-2401-alg-solver-adjoint
-            using Eigen::Map;
+  using Eigen::Map;
   using Eigen::MatrixXd;
->>>>>>> a4f16055
 
   for (int i = 0; i < y_size_; ++i) {
     y_[i] = y(i).vi_;
