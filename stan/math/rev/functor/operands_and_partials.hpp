--- conflicted
+++ resolved
@@ -24,31 +24,7 @@
 
 namespace internal {
 
-<<<<<<< HEAD
 // OpenCL
-=======
-/** \ingroup type_trait
- * \callergraph
- */
-template <>
-class ops_partials_edge<double, var> {
- public:
-  double partial_;
-  broadcast_array<double> partials_;
-  explicit ops_partials_edge(const var& op) noexcept
-      : partial_(0), partials_(partial_), operand_(op) {}
-
- private:
-  template <typename, typename, typename, typename, typename, typename,
-            typename, typename, typename>
-  friend class stan::math::operands_and_partials;
-  var operand_;
-  static constexpr int size() noexcept { return 1; }
-  inline auto operand() const noexcept { return this->operand_; }
-  inline auto partial() const noexcept { return this->partial_; }
-};
-
->>>>>>> d648ac14
 template <typename T1, typename T2,
           require_all_kernel_expressions_and_none_scalar_t<T1, T2>* = nullptr>
 inline void update_adjoints(var_value<T1>& x, const T2& y, const vari& z) {
@@ -120,7 +96,6 @@
 
 /** \ingroup type_trait
  * \callergraph
-<<<<<<< HEAD
  */
 template <>
 class ops_partials_edge<double, var> {
@@ -137,7 +112,152 @@
 
   var operands_;
   static constexpr int size() { return 1; }
-=======
+};
+// Vectorized Univariate
+// Vectorized Univariate
+template <>
+class ops_partials_edge<double, std::vector<var>> {
+ public:
+  using Op = std::vector<var, arena_allocator<var>>;
+  using partials_t = arena_t<Eigen::VectorXd>;
+  partials_t partials_;                       // For univariate use-cases
+  broadcast_array<partials_t> partials_vec_;  // For multivariate
+  explicit ops_partials_edge(const std::vector<var>& op)
+      : partials_(partials_t::Zero(op.size())),
+        partials_vec_(partials_),
+        operands_(op.begin(), op.end()) {}
+
+  Op operands_;
+
+  inline int size() const noexcept { return this->operands_.size(); }
+  inline auto&& operand() noexcept { return std::move(this->operands_); }
+  inline auto& partial() noexcept { return this->partials_; }
+};
+
+template <typename Op>
+class ops_partials_edge<double, Op, require_eigen_st<is_var, Op>> {
+ public:
+  using partials_t = arena_t<promote_scalar_t<double, Op>>;
+  partials_t partials_;                       // For univariate use-cases
+  broadcast_array<partials_t> partials_vec_;  // For multivariate
+  explicit ops_partials_edge(const Op& ops)
+      : partials_(partials_t::Zero(ops.rows(), ops.cols())),
+        partials_vec_(partials_),
+        operands_(to_arena(ops)) {}
+
+  explicit ops_partials_edge(
+      const ops_partials_edge<double, Op, require_eigen_st<is_var, Op>>& other)
+      : partials_(other.partials_),
+        partials_vec_(partials_),
+        operands_(other.operands_) {}
+
+  inline auto& partial() noexcept { return partials_; }
+  inline auto& operand() noexcept { return operands_; }
+  arena_t<Op> operands_;
+  inline auto size() const noexcept { return this->operands_.size(); }
+};
+
+template <typename Op>
+class ops_partials_edge<double, var_value<Op>, require_eigen_t<Op>> {
+ public:
+  using partials_t = arena_t<Op>;
+  partials_t partials_;                       // For univariate use-cases
+  broadcast_array<partials_t> partials_vec_;  // For multivariate
+  explicit ops_partials_edge(const var_value<Op>& ops)
+      : partials_(
+          plain_type_t<partials_t>::Zero(ops.vi_->rows(), ops.vi_->cols())),
+        partials_vec_(partials_),
+        operands_(ops) {}
+
+  explicit ops_partials_edge(
+      const ops_partials_edge<double, var_value<Op>, require_eigen_t<Op>>&
+          other)
+      : partials_(other.partials_),
+        partials_vec_(partials_),
+        operands_(other.operands_) {}
+
+  inline auto& partial() noexcept { return partials_; }
+  inline auto& operand() noexcept { return operands_; }
+
+  var_value<Op> operands_;
+  static constexpr int size() { return 0; }
+};
+
+// SPECIALIZATIONS FOR MULTIVARIATE VECTORIZATIONS
+// (i.e. nested containers)
+template <int R, int C>
+class ops_partials_edge<double, std::vector<Eigen::Matrix<var, R, C>>> {
+ public:
+  using inner_op = arena_t<Eigen::Matrix<var, R, C>>;
+  using Op = std::vector<inner_op, arena_allocator<inner_op>>;
+  using partial_t = arena_t<Eigen::Matrix<double, R, C>>;
+  std::vector<partial_t, arena_allocator<partial_t>> partials_vec_;
+  explicit ops_partials_edge(const std::vector<Eigen::Matrix<var, R, C>>& ops)
+      : partials_vec_(ops.size()), operands_(ops.begin(), ops.end()) {
+    for (size_t i = 0; i < ops.size(); ++i) {
+      partials_vec_[i] = partial_t::Zero(ops[i].rows(), ops[i].cols());
+    }
+  }
+
+  Op operands_;
+
+  inline int size() const noexcept {
+    if (unlikely(this->operands_.size() == 0)) {
+      return 0;
+    }
+    return this->operands_.size() * this->operands_[0].size();
+  }
+  inline auto&& operand() noexcept { return std::move(this->operands_); }
+  inline auto& partial() noexcept { return this->partials_vec_; }
+};
+
+template <>
+class ops_partials_edge<double, std::vector<std::vector<var>>> {
+ public:
+  using inner_vec = std::vector<var, arena_allocator<var>>;
+  using Op = std::vector<inner_vec, arena_allocator<inner_vec>>;
+  using partial_t = std::vector<double, arena_allocator<double>>;
+  std::vector<partial_t, arena_allocator<partial_t>> partials_vec_;
+  explicit ops_partials_edge(const std::vector<std::vector<var>>& ops)
+      : partials_vec_(stan::math::size(ops)), operands_(ops.size()) {
+    for (size_t i = 0; i < stan::math::size(ops); ++i) {
+      operands_[i] = inner_vec(ops[i].begin(), ops[i].end());
+      partials_vec_[i] = partial_t(stan::math::size(ops[i]), 0.0);
+    }
+  }
+
+  Op operands_;
+  inline int size() const noexcept {
+    return this->operands_.size() * this->operands_[0].size();
+  }
+  inline auto&& operand() noexcept { return std::move(this->operands_); }
+  inline auto&& partial() noexcept { return std::move(this->partials_vec_); }
+};
+
+template <typename Op>
+class ops_partials_edge<double, std::vector<var_value<Op>>,
+                        require_eigen_t<Op>> {
+ public:
+  using partials_t = std::vector<arena_t<Op>, arena_allocator<arena_t<Op>>>;
+  partials_t partials_vec_;
+  explicit ops_partials_edge(const std::vector<var_value<Op>>& ops)
+      : partials_vec_(ops.size()), operands_(ops.begin(), ops.end()) {
+    for (size_t i = 0; i < ops.size(); ++i) {
+      partials_vec_[i]
+          = plain_type_t<Op>::Zero(ops[i].vi_->rows(), ops[i].vi_->cols());
+    }
+  }
+
+  std::vector<var_value<Op>, arena_allocator<var_value<Op>>> operands_;
+
+  static constexpr int size() noexcept { return 0; }
+  inline auto&& operand() noexcept { return std::move(this->operands_); }
+  inline auto&& partial() noexcept { return std::move(this->partials_vec_); }
+};
+}  // namespace internal
+
+/** \ingroup type_trait
+ * \callergraph
  * This class builds partial derivatives with respect to a set of
  * operands. There are two reason for the generality of this
  * class. The first is to handle vector and scalar arguments
@@ -277,287 +397,6 @@
           }
         });
   }
->>>>>>> d648ac14
-};
-// Vectorized Univariate
-// Vectorized Univariate
-template <>
-class ops_partials_edge<double, std::vector<var>> {
- public:
-  using Op = std::vector<var, arena_allocator<var>>;
-  using partials_t = arena_t<Eigen::VectorXd>;
-  partials_t partials_;                       // For univariate use-cases
-  broadcast_array<partials_t> partials_vec_;  // For multivariate
-  explicit ops_partials_edge(const std::vector<var>& op)
-      : partials_(partials_t::Zero(op.size())),
-        partials_vec_(partials_),
-        operands_(op.begin(), op.end()) {}
-
-<<<<<<< HEAD
-=======
- private:
-  template <typename, typename, typename, typename, typename, typename,
-            typename, typename, typename>
-  friend class stan::math::operands_and_partials;
->>>>>>> d648ac14
-  Op operands_;
-
-  inline int size() const noexcept { return this->operands_.size(); }
-  inline auto&& operand() noexcept { return std::move(this->operands_); }
-  inline auto& partial() noexcept { return this->partials_; }
-};
-
-template <typename Op>
-class ops_partials_edge<double, Op, require_eigen_st<is_var, Op>> {
- public:
-  using partials_t = arena_t<promote_scalar_t<double, Op>>;
-  partials_t partials_;                       // For univariate use-cases
-  broadcast_array<partials_t> partials_vec_;  // For multivariate
-  explicit ops_partials_edge(const Op& ops)
-      : partials_(partials_t::Zero(ops.rows(), ops.cols())),
-        partials_vec_(partials_),
-        operands_(to_arena(ops)) {}
-
-  explicit ops_partials_edge(
-      const ops_partials_edge<double, Op, require_eigen_st<is_var, Op>>& other)
-      : partials_(other.partials_),
-        partials_vec_(partials_),
-        operands_(other.operands_) {}
-
-<<<<<<< HEAD
-  inline auto& partial() noexcept { return partials_; }
-  inline auto& operand() noexcept { return operands_; }
-=======
- private:
-  template <typename, typename, typename, typename, typename, typename,
-            typename, typename, typename>
-  friend class stan::math::operands_and_partials;
->>>>>>> d648ac14
-  arena_t<Op> operands_;
-  inline auto size() const noexcept { return this->operands_.size(); }
-};
-
-template <typename Op>
-class ops_partials_edge<double, var_value<Op>, require_eigen_t<Op>> {
- public:
-  using partials_t = arena_t<Op>;
-  partials_t partials_;                       // For univariate use-cases
-  broadcast_array<partials_t> partials_vec_;  // For multivariate
-  explicit ops_partials_edge(const var_value<Op>& ops)
-      : partials_(
-          plain_type_t<partials_t>::Zero(ops.vi_->rows(), ops.vi_->cols())),
-        partials_vec_(partials_),
-        operands_(ops) {}
-
-<<<<<<< HEAD
-  explicit ops_partials_edge(
-      const ops_partials_edge<double, var_value<Op>, require_eigen_t<Op>>&
-          other)
-      : partials_(other.partials_),
-        partials_vec_(partials_),
-        operands_(other.operands_) {}
-=======
- private:
-  template <typename, typename, typename, typename, typename, typename,
-            typename, typename, typename>
-  friend class stan::math::operands_and_partials;
-  var_value<Op> operands_;
->>>>>>> d648ac14
-
-  inline auto& partial() noexcept { return partials_; }
-  inline auto& operand() noexcept { return operands_; }
-
-  var_value<Op> operands_;
-  static constexpr int size() { return 0; }
-};
-
-// SPECIALIZATIONS FOR MULTIVARIATE VECTORIZATIONS
-// (i.e. nested containers)
-template <int R, int C>
-class ops_partials_edge<double, std::vector<Eigen::Matrix<var, R, C>>> {
- public:
-  using inner_op = arena_t<Eigen::Matrix<var, R, C>>;
-  using Op = std::vector<inner_op, arena_allocator<inner_op>>;
-  using partial_t = arena_t<Eigen::Matrix<double, R, C>>;
-  std::vector<partial_t, arena_allocator<partial_t>> partials_vec_;
-  explicit ops_partials_edge(const std::vector<Eigen::Matrix<var, R, C>>& ops)
-      : partials_vec_(ops.size()), operands_(ops.begin(), ops.end()) {
-    for (size_t i = 0; i < ops.size(); ++i) {
-      partials_vec_[i] = partial_t::Zero(ops[i].rows(), ops[i].cols());
-    }
-  }
-
-<<<<<<< HEAD
-=======
- private:
-  template <typename, typename, typename, typename, typename, typename,
-            typename, typename, typename>
-  friend class stan::math::operands_and_partials;
->>>>>>> d648ac14
-  Op operands_;
-
-  inline int size() const noexcept {
-    if (unlikely(this->operands_.size() == 0)) {
-      return 0;
-    }
-    return this->operands_.size() * this->operands_[0].size();
-  }
-  inline auto&& operand() noexcept { return std::move(this->operands_); }
-  inline auto& partial() noexcept { return this->partials_vec_; }
-};
-
-template <>
-class ops_partials_edge<double, std::vector<std::vector<var>>> {
- public:
-  using inner_vec = std::vector<var, arena_allocator<var>>;
-  using Op = std::vector<inner_vec, arena_allocator<inner_vec>>;
-  using partial_t = std::vector<double, arena_allocator<double>>;
-  std::vector<partial_t, arena_allocator<partial_t>> partials_vec_;
-  explicit ops_partials_edge(const std::vector<std::vector<var>>& ops)
-      : partials_vec_(stan::math::size(ops)), operands_(ops.size()) {
-    for (size_t i = 0; i < stan::math::size(ops); ++i) {
-      operands_[i] = inner_vec(ops[i].begin(), ops[i].end());
-      partials_vec_[i] = partial_t(stan::math::size(ops[i]), 0.0);
-    }
-  }
-
-<<<<<<< HEAD
-=======
- private:
-  template <typename, typename, typename, typename, typename, typename,
-            typename, typename, typename>
-  friend class stan::math::operands_and_partials;
->>>>>>> d648ac14
-  Op operands_;
-  inline int size() const noexcept {
-    return this->operands_.size() * this->operands_[0].size();
-  }
-  inline auto&& operand() noexcept { return std::move(this->operands_); }
-  inline auto&& partial() noexcept { return std::move(this->partials_vec_); }
-};
-
-template <typename Op>
-class ops_partials_edge<double, std::vector<var_value<Op>>,
-                        require_eigen_t<Op>> {
- public:
-  using partials_t = std::vector<arena_t<Op>, arena_allocator<arena_t<Op>>>;
-  partials_t partials_vec_;
-  explicit ops_partials_edge(const std::vector<var_value<Op>>& ops)
-      : partials_vec_(ops.size()), operands_(ops.begin(), ops.end()) {
-    for (size_t i = 0; i < ops.size(); ++i) {
-      partials_vec_[i]
-          = plain_type_t<Op>::Zero(ops[i].vi_->rows(), ops[i].vi_->cols());
-    }
-  }
-
-<<<<<<< HEAD
-=======
- private:
-  template <typename, typename, typename, typename, typename, typename,
-            typename, typename, typename>
-  friend class stan::math::operands_and_partials;
->>>>>>> d648ac14
-  std::vector<var_value<Op>, arena_allocator<var_value<Op>>> operands_;
-
-  static constexpr int size() noexcept { return 0; }
-  inline auto&& operand() noexcept { return std::move(this->operands_); }
-  inline auto&& partial() noexcept { return std::move(this->partials_vec_); }
-};
-}  // namespace internal
-
-/** \ingroup type_trait
- * \callergraph
- * This class builds partial derivatives with respect to a set of
- * operands. There are two reason for the generality of this
- * class. The first is to handle vector and scalar arguments
- * without needing to write additional code. The second is to use
- * this class for writing probability distributions that handle
- * primitives, reverse mode, and forward mode variables
- * seamlessly.
- *
- * Conceptually, this class is used when we want to manually calculate
- * the derivative of a function and store this manual result on the
- * autodiff stack in a sort of "compressed" form. Think of it like an
- * easy-to-use interface to rev/core/precomputed_gradients.
- *
- * This class now supports multivariate use-cases as well by
- * exposing edge#_.partials_vec
- *
- * This is the specialization for when the return type is var,
- * which should be for all of the reverse mode cases.
- *
- * NB: since ops_partials_edge.partials_ and ops_partials_edge.partials_vec
- * are sometimes represented internally as a broadcast_array, we need to take
- * care with assignments to them. Indeed, we can assign any right hand side
- * which allows for indexing to a broadcast_array. The resulting behaviour is
- * that the entry for the first index is what gets assigned. The most common
- * use-case should be where the rhs is some container of length 1.
- *
- * @tparam Op1 type of the first operand
- * @tparam Op2 type of the second operand
- * @tparam Op3 type of the third operand
- * @tparam Op4 type of the fourth operand
- * @tparam Op5 type of the fifth operand
- */
-template <typename Op1, typename Op2, typename Op3, typename Op4, typename Op5>
-class operands_and_partials<Op1, Op2, Op3, Op4, Op5, var> {
- public:
-  internal::ops_partials_edge<double, std::decay_t<Op1>> edge1_;
-  internal::ops_partials_edge<double, std::decay_t<Op2>> edge2_;
-  internal::ops_partials_edge<double, std::decay_t<Op3>> edge3_;
-  internal::ops_partials_edge<double, std::decay_t<Op4>> edge4_;
-  internal::ops_partials_edge<double, std::decay_t<Op5>> edge5_;
-
-  explicit operands_and_partials(const Op1& o1) : edge1_(o1) {}
-  operands_and_partials(const Op1& o1, const Op2& o2)
-      : edge1_(o1), edge2_(o2) {}
-  operands_and_partials(const Op1& o1, const Op2& o2, const Op3& o3)
-      : edge1_(o1), edge2_(o2), edge3_(o3) {}
-  operands_and_partials(const Op1& o1, const Op2& o2, const Op3& o3,
-                        const Op4& o4)
-      : edge1_(o1), edge2_(o2), edge3_(o3), edge4_(o4) {}
-  operands_and_partials(const Op1& o1, const Op2& o2, const Op3& o3,
-                        const Op4& o4, const Op5& o5)
-      : edge1_(o1), edge2_(o2), edge3_(o3), edge4_(o4), edge5_(o5) {}
-
-  /** \ingroup type_trait
-   * Build the node to be stored on the autodiff graph.
-   * This should contain both the value and the tangent.
-   *
-   * For scalars, we don't calculate any tangents.
-   * For reverse mode, we end up returning a type of var that will calculate
-   * the appropriate adjoint using the stored operands and partials.
-   * Forward mode just calculates the tangent on the spot and returns it in
-   * a vanilla fvar.
-   *
-   * @param value the return value of the function we are compressing
-   * @return the node to be stored in the expression graph for autodiff
-   */
-  var build(double value) {
-    return make_callback_var(
-        value, [operand1 = edge1_.operand(), partial1 = edge1_.partial(),
-                operand2 = edge2_.operand(), partial2 = edge2_.partial(),
-                operand3 = edge3_.operand(), partial3 = edge3_.partial(),
-                operand4 = edge4_.operand(), partial4 = edge4_.partial(),
-                operand5 = edge5_.operand(),
-                partial5 = edge5_.partial()](const auto& vi) mutable {
-          if (!is_constant<Op1>::value) {
-            internal::update_adjoints(operand1, partial1, vi);
-          }
-          if (!is_constant<Op2>::value) {
-            internal::update_adjoints(operand2, partial2, vi);
-          }
-          if (!is_constant<Op3>::value) {
-            internal::update_adjoints(operand3, partial3, vi);
-          }
-          if (!is_constant<Op4>::value) {
-            internal::update_adjoints(operand4, partial4, vi);
-          }
-          if (!is_constant<Op5>::value) {
-            internal::update_adjoints(operand5, partial5, vi);
-          }
-        });
-  }
 };
 
 }  // namespace math
