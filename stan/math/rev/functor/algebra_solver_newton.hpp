#ifndef STAN_MATH_REV_FUNCTOR_ALGEBRA_SOLVER_NEWTON_HPP
#define STAN_MATH_REV_FUNCTOR_ALGEBRA_SOLVER_NEWTON_HPP

#include <stan/math/rev/core.hpp>
#include <stan/math/rev/functor/algebra_system.hpp>
#include <stan/math/rev/functor/algebra_solver_powell.hpp>
#include <stan/math/rev/functor/kinsol_solve.hpp>
#include <stan/math/prim/err.hpp>
#include <stan/math/prim/fun/mdivide_left.hpp>
#include <stan/math/prim/fun/value_of.hpp>
#include <unsupported/Eigen/NonLinearOptimization>
#include <iostream>
#include <string>
#include <vector>

namespace stan {
namespace math {

/**
 * Return the solution to the specified system of algebraic
 * equations given an initial guess, and parameters and data,
 * which get passed into the algebraic system. Use the
 * KINSOL solver from the SUNDIALS suite.
 *
 * The user can also specify the scaled step size, the function
 * tolerance, and the maximum number of steps.
 *
 * @tparam F type of equation system function.
 * @tparam T type of initial guess vector.
 *
 * @param[in] f Functor that evaluated the system of equations.
 * @param[in] x Vector of starting values.
 * @param[in] y Parameter vector for the equation system. The function
 *            is overloaded to treat y as a vector of doubles or of a
 *            a template type T.
 * @param[in] dat Continuous data vector for the equation system.
 * @param[in] dat_int Integer data vector for the equation system.
 * @param[in, out] msgs The print stream for warning messages.
 * @param[in] scaling_step_size Scaled-step stopping tolerance. If
 *            a Newton step is smaller than the scaling step
 *            tolerance, the code breaks, assuming the solver is no
 *            longer making significant progress (i.e. is stuck)
 * @param[in] function_tolerance determines whether roots are acceptable.
 * @param[in] max_num_steps  maximum number of function evaluations.
 *  * @throw <code>std::invalid_argument</code> if x has size zero.
 * @throw <code>std::invalid_argument</code> if x has non-finite elements.
 * @throw <code>std::invalid_argument</code> if y has non-finite elements.
 * @throw <code>std::invalid_argument</code> if dat has non-finite elements.
 * @throw <code>std::invalid_argument</code> if dat_int has non-finite elements.
 * @throw <code>std::invalid_argument</code> if scaled_step_size is strictly
 * negative.
 * @throw <code>std::invalid_argument</code> if function_tolerance is strictly
 * negative.
 * @throw <code>std::invalid_argument</code> if max_num_steps is not positive.
 * @throw <code>std::domain_error</code> if solver exceeds max_num_steps.
 */
template <typename F, typename T, require_eigen_vector_t<T>* = nullptr>
Eigen::VectorXd algebra_solver_newton(
    const F& f, const T& x, const Eigen::VectorXd& y,
    const std::vector<double>& dat, const std::vector<int>& dat_int,
    std::ostream* msgs = nullptr, double scaling_step_size = 1e-3,
    double function_tolerance = 1e-6,
    long int max_num_steps = 200) {  // NOLINT(runtime/int)
  const auto& x_eval = x.eval();
  algebra_solver_check(x_eval, y, dat, dat_int, function_tolerance,
                       max_num_steps);
  check_nonnegative("algebra_solver", "scaling_step_size", scaling_step_size);

  check_matching_sizes("algebra_solver", "the algebraic system's output",
                       value_of(f(x_eval, y, dat, dat_int, msgs)),
                       "the vector of unknowns, x,", x);

  return kinsol_solve(f, value_of(x_eval), y, dat, dat_int, 0,
                      scaling_step_size, function_tolerance, max_num_steps);
}

/**
 * Return the solution to the specified system of algebraic
 * equations given an initial guess, and parameters and data,
 * which get passed into the algebraic system. Use the
 * KINSOL solver from the SUNDIALS suite.
 *
 * The user can also specify the scaled step size, the function
 * tolerance, and the maximum number of steps.
 *
 * Overload the previous definition to handle the case where y
 * is a vector of parameters (var). The overload calls the
 * algebraic solver defined above and builds a vari object on
 * top, using the algebra_solver_vari class.
 *
 * @tparam F type of equation system function.
 * @tparam T type of initial guess vector.
 *
 * @param[in] f Functor that evaluated the system of equations.
 * @param[in] x Vector of starting values.
 * @param[in] y Parameter vector for the equation system. The function
 *            is overloaded to treat y as a vector of doubles or of a
 *            a template type T.
 * @param[in] dat Continuous data vector for the equation system.
 * @param[in] dat_int Integer data vector for the equation system.
 * @param[in, out] msgs The print stream for warning messages.
 * @param[in] scaling_step_size Scaled-step stopping tolerance. If
 *            a Newton step is smaller than the scaling step
 *            tolerance, the code breaks, assuming the solver is no
 *            longer making significant progress (i.e. is stuck)
 * @param[in] function_tolerance determines whether roots are acceptable.
 * @param[in] max_num_steps  maximum number of function evaluations.
 * @return theta Vector of solutions to the system of equations.
 * @throw <code>std::invalid_argument</code> if x has size zero.
 * @throw <code>std::invalid_argument</code> if x has non-finite elements.
 * @throw <code>std::invalid_argument</code> if y has non-finite elements.
 * @throw <code>std::invalid_argument</code> if dat has non-finite elements.
 * @throw <code>std::invalid_argument</code> if dat_int has non-finite elements.
 * @throw <code>std::invalid_argument</code> if scaled_step_size is strictly
 * negative.
 * @throw <code>std::invalid_argument</code> if function_tolerance is strictly
 * negative.
 * @throw <code>std::invalid_argument</code> if max_num_steps is not positive.
 * @throw <code>std::domain_error if solver exceeds max_num_steps.
 */
template <typename F, typename T1, typename T2,
          require_all_eigen_vector_t<T1, T2>* = nullptr,
          require_st_var<T2>* = nullptr>
Eigen::Matrix<scalar_type_t<T2>, Eigen::Dynamic, 1> algebra_solver_newton(
    const F& f, const T1& x, const T2& y, const std::vector<double>& dat,
    const std::vector<int>& dat_int, std::ostream* msgs = nullptr,
    double scaling_step_size = 1e-3, double function_tolerance = 1e-6,
    long int max_num_steps = 200) {  // NOLINT(runtime/int)

  const auto& x_eval = x.eval();
  const auto& y_eval = y.eval();
  const auto& x_val = (value_of(x_eval)).eval();
  const auto& y_val = (value_of(y_eval)).eval();
  Eigen::VectorXd theta_dbl = algebra_solver_newton(
      f, x_eval, value_of(y_eval), dat, dat_int, msgs, scaling_step_size,
      function_tolerance, max_num_steps);

  typedef system_functor<F, double, double, true> Fsx;
  typedef hybrj_functor_solver<Fsx, F, double, double> Fx;
  Fx fx(Fsx(), f, x_val, y_val, dat, dat_int, msgs);

  typedef system_functor<F, double, double, false> Fsy;
  typedef hybrj_functor_solver<Fsy, F, double, double> Fy;
  Fsy fy(f, value_of(x_eval), value_of(y_eval), dat, dat_int, msgs);

  // Construct vari
  algebra_solver_vari<Fsy, value_type_t<T2>, Fx>* vi0
<<<<<<< HEAD
      = new algebra_solver_vari<Fsy, value_type_t<T2>, Fx>(
          fy, y_eval, fx, theta_dbl);
=======
      = new algebra_solver_vari<Fsy, value_type_t<T2>, Fx>(fy, y_val, fx,
                                                           theta_dbl);
>>>>>>> fe45cbb5
  Eigen::Matrix<var, Eigen::Dynamic, 1> theta(x.size());
  theta(0) = var(vi0->x_[0]);
  for (int i = 1; i < x.size(); ++i) {
    theta(i) = var(vi0->x_[i]);
  }

  return theta;
}

}  // namespace math
}  // namespace stan

#endif<|MERGE_RESOLUTION|>--- conflicted
+++ resolved
@@ -145,13 +145,8 @@
 
   // Construct vari
   algebra_solver_vari<Fsy, value_type_t<T2>, Fx>* vi0
-<<<<<<< HEAD
-      = new algebra_solver_vari<Fsy, value_type_t<T2>, Fx>(
-          fy, y_eval, fx, theta_dbl);
-=======
       = new algebra_solver_vari<Fsy, value_type_t<T2>, Fx>(fy, y_val, fx,
                                                            theta_dbl);
->>>>>>> fe45cbb5
   Eigen::Matrix<var, Eigen::Dynamic, 1> theta(x.size());
   theta(0) = var(vi0->x_[0]);
   for (int i = 1; i < x.size(); ++i) {
