--- conflicted
+++ resolved
@@ -31,14 +31,9 @@
  * @throw std::domain_error if sizes of v1 and v2 do not match.
  */
 template <typename T1, typename T2, require_all_container_t<T1, T2>* = nullptr,
-<<<<<<< HEAD
-          require_any_vt_var<T1, T2>* = nullptr,
-          require_not_complex_t<return_type_t<T1, T2>>* = nullptr>
-inline return_type_t<T1, T2> dot_product(const T1& v1, const T2& v2) {
-=======
+          require_not_complex_t<return_type_t<T1, T2>>* = nullptr,
           require_any_vt_var<T1, T2>* = nullptr>
 inline var dot_product(const T1& v1, const T2& v2) {
->>>>>>> 7d5f626b
   check_matching_sizes("dot_product", "v1", v1, "v2", v2);
   if (!is_constant<T1>::value && !is_constant<T2>::value) {
     arena_t<vector_v> v1_arena = as_column_vector_or_scalar(v1);
