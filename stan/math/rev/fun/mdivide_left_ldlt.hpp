--- conflicted
+++ resolved
@@ -12,279 +12,6 @@
 
 namespace stan {
 namespace math {
-<<<<<<< HEAD
-=======
-namespace internal {
-
-template <int R1, int C1, int R2, int C2>
-class mdivide_left_ldlt_alloc : public chainable_alloc {
- public:
-  virtual ~mdivide_left_ldlt_alloc() {}
-
-  /**
-   * This share_ptr is used to prevent copying the LDLT factorizations
-   * for mdivide_left_ldlt(ldltA, b) when ldltA is a LDLT_factor<double>.
-   * The pointer is shared with the LDLT_factor<double> class.
-   **/
-  std::shared_ptr<Eigen::LDLT<Eigen::Matrix<double, R1, C1>>> ldltP_;
-  Eigen::Matrix<double, R2, C2> C_;
-};
-
-/**
- * The vari for mdivide_left_ldlt(A, b) which handles the chain() call
- * for all elements of the result.  This vari follows the pattern
- * used in the other matrix operations where there is one "master"
- * vari whose value is never used and a large number of "slave" varis
- * whose chain() functions are never called because their adjoints are
- * set by the "master" vari.
- *
- * This class handles the var/var case.
- *
- * @tparam R1 number of rows in the LDLT_factor, can be Eigen::Dynamic
- * @tparam C1 number of columns in the LDLT_factor, can be Eigen::Dynamic
- * @tparam R2 number of rows in the right-hand side matrix, can be
- *         Eigen::Dynamic
- * @tparam C2 number of columns in the right-hand side matrix, can be
- *         Eigen::Dynamic
- */
-template <int R1, int C1, int R2, int C2>
-class mdivide_left_ldlt_vv_vari : public vari {
- public:
-  int M_;  // A.rows() = A.cols() = B.rows()
-  int N_;  // B.cols()
-  vari **variRefB_;
-  vari **variRefC_;
-  mdivide_left_ldlt_alloc<R1, C1, R2, C2> *alloc_;
-  const LDLT_alloc<R1, C1> *alloc_ldlt_;
-
-  mdivide_left_ldlt_vv_vari(const LDLT_factor<var, R1, C1> &A,
-                            const Eigen::Matrix<var, R2, C2> &B)
-      : vari(0.0),
-        M_(A.rows()),
-        N_(B.cols()),
-        variRefB_(reinterpret_cast<vari **>(
-            ChainableStack::instance_->memalloc_.alloc(sizeof(vari *) * B.rows()
-                                                       * B.cols()))),
-        variRefC_(reinterpret_cast<vari **>(
-            ChainableStack::instance_->memalloc_.alloc(sizeof(vari *) * B.rows()
-                                                       * B.cols()))),
-        alloc_(new mdivide_left_ldlt_alloc<R1, C1, R2, C2>()),
-        alloc_ldlt_(A.alloc_) {
-    Eigen::Map<matrix_vi>(variRefB_, M_, N_) = B.vi();
-    alloc_->C_ = B.val();
-    alloc_ldlt_->ldlt_.solveInPlace(alloc_->C_);
-    Eigen::Map<matrix_vi>(variRefC_, M_, N_)
-        = alloc_->C_.unaryExpr([](double x) { return new vari(x, false); });
-  }
-
-  virtual void chain() {
-    matrix_d adjB = Eigen::Map<matrix_vi>(variRefC_, M_, N_).adj();
-
-    alloc_ldlt_->ldlt_.solveInPlace(adjB);
-
-    const_cast<matrix_vi &>(alloc_ldlt_->variA_).adj()
-        -= adjB * alloc_->C_.transpose();
-    Eigen::Map<matrix_vi>(variRefB_, M_, N_).adj() += adjB;
-  }
-};
-
-/**
- * The vari for mdivide_left_ldlt(A, b) which handles the chain() call
- * for all elements of the result.  This vari follows the pattern
- * used in the other matrix operations where there is one "master"
- * vari whose value is never used and a large number of "slave" varis
- * whose chain() functions are never called because their adjoints are
- * set by the "master" vari.
- *
- * This class handles the double/var case.
- *
- * @tparam R1 number of rows in the LDLT_factor, can be Eigen::Dynamic
- * @tparam C1 number of columns in the LDLT_factor, can be Eigen::Dynamic
- * @tparam R2 number of rows in the right-hand side matrix, can be
- *         Eigen::Dynamic
- * @tparam C2 number of columns in the right-hand side matrix, can be
- *         Eigen::Dynamic
- */
-template <int R1, int C1, int R2, int C2>
-class mdivide_left_ldlt_dv_vari : public vari {
- public:
-  int M_;  // A.rows() = A.cols() = B.rows()
-  int N_;  // B.cols()
-  vari **variRefB_;
-  vari **variRefC_;
-  mdivide_left_ldlt_alloc<R1, C1, R2, C2> *alloc_;
-
-  mdivide_left_ldlt_dv_vari(const LDLT_factor<double, R1, C1> &A,
-                            const Eigen::Matrix<var, R2, C2> &B)
-      : vari(0.0),
-        M_(A.rows()),
-        N_(B.cols()),
-        variRefB_(reinterpret_cast<vari **>(
-            ChainableStack::instance_->memalloc_.alloc(sizeof(vari *) * B.rows()
-                                                       * B.cols()))),
-        variRefC_(reinterpret_cast<vari **>(
-            ChainableStack::instance_->memalloc_.alloc(sizeof(vari *) * B.rows()
-                                                       * B.cols()))),
-        alloc_(new mdivide_left_ldlt_alloc<R1, C1, R2, C2>()) {
-    Eigen::Map<matrix_vi>(variRefB_, M_, N_) = B.vi();
-    alloc_->C_ = B.val();
-    alloc_->ldltP_ = A.ldltP_;
-    alloc_->ldltP_->solveInPlace(alloc_->C_);
-    Eigen::Map<matrix_vi>(variRefC_, M_, N_)
-        = alloc_->C_.unaryExpr([](double x) { return new vari(x, false); });
-  }
-
-  virtual void chain() {
-    matrix_d adjB = Eigen::Map<matrix_vi>(variRefC_, M_, N_).adj();
-    alloc_->ldltP_->solveInPlace(adjB);
-    Eigen::Map<matrix_vi>(variRefB_, M_, N_).adj() += adjB;
-  }
-};
-
-/**
- * The vari for mdivide_left_ldlt(A, b) which handles the chain() call
- * for all elements of the result.  This vari follows the pattern
- * used in the other matrix operations where there is one "master"
- * vari whose value is never used and a large number of "slave" varis
- * whose chain() functions are never called because their adjoints are
- * set by the "master" vari.
- *
- * This class handles the var/double case.
- *
- * @tparam R1 number of rows in the LDLT_factor, can be Eigen::Dynamic
- * @tparam C1 number of columns in the LDLT_factor, can be Eigen::Dynamic
- * @tparam R2 number of rows in the right-hand side matrix, can be
- *         Eigen::Dynamic
- * @tparam C2 number of columns in the right-hand side matrix, can be
- *         Eigen::Dynamic
- */
-template <int R1, int C1, int R2, int C2>
-class mdivide_left_ldlt_vd_vari : public vari {
- public:
-  int M_;  // A.rows() = A.cols() = B.rows()
-  int N_;  // B.cols()
-  vari **variRefC_;
-  mdivide_left_ldlt_alloc<R1, C1, R2, C2> *alloc_;
-  const LDLT_alloc<R1, C1> *alloc_ldlt_;
-
-  mdivide_left_ldlt_vd_vari(const LDLT_factor<var, R1, C1> &A,
-                            const Eigen::Matrix<double, R2, C2> &B)
-      : vari(0.0),
-        M_(A.rows()),
-        N_(B.cols()),
-        variRefC_(reinterpret_cast<vari **>(
-            ChainableStack::instance_->memalloc_.alloc(sizeof(vari *) * B.rows()
-                                                       * B.cols()))),
-        alloc_(new mdivide_left_ldlt_alloc<R1, C1, R2, C2>()),
-        alloc_ldlt_(A.alloc_) {
-    alloc_->C_ = B;
-    alloc_ldlt_->ldlt_.solveInPlace(alloc_->C_);
-    Eigen::Map<matrix_vi>(variRefC_, M_, N_)
-        = alloc_->C_.unaryExpr([](double x) { return new vari(x, false); });
-  }
-
-  virtual void chain() {
-    matrix_d adjC = Eigen::Map<matrix_vi>(variRefC_, M_, N_).adj();
-
-    const_cast<matrix_vi &>(alloc_ldlt_->variA_).adj()
-        -= alloc_ldlt_->ldlt_.solve(adjC * alloc_->C_.transpose());
-  }
-};
-}  // namespace internal
-
-/**
- * Returns the solution of the system Ax=b given an LDLT_factor of A
- *
- * @tparam R1 number of rows in the LDLT_factor, can be Eigen::Dynamic
- * @tparam C1 number of columns in the LDLT_factor, can be Eigen::Dynamic
- *
- * @param A LDLT_factor
- * @param b Right hand side matrix or vector.
- * @return x = A^-1 b, solution of the linear system.
- * @throws std::domain_error if rows of b don't match the size of A.
- */
-template <int R1, int C1, typename EigMat,
-          require_eigen_vt<is_var, EigMat> * = nullptr>
-inline Eigen::Matrix<var, R1, EigMat::ColsAtCompileTime> mdivide_left_ldlt(
-    const LDLT_factor<var, R1, C1> &A, const EigMat &b) {
-  constexpr int R2 = EigMat::RowsAtCompileTime;
-  constexpr int C2 = EigMat::ColsAtCompileTime;
-  check_multiplicable("mdivide_left_ldlt", "A", A, "b", b);
-  if (A.cols() == 0) {
-    return {0, b.cols()};
-  }
-
-  auto *baseVari
-      = new internal::mdivide_left_ldlt_vv_vari<R1, C1, R2, C2>(A, b);
-
-  Eigen::Matrix<var, R1, C2> res(b.rows(), b.cols());
-  res.vi() = Eigen::Map<matrix_vi>(baseVari->variRefC_, res.rows(), res.cols());
-
-  return res;
-}
-
-/**
- * Returns the solution of the system Ax=b given an LDLT_factor of A
- *
- * @tparam R1 number of rows in the LDLT_factor, can be Eigen::Dynamic
- * @tparam C1 number of columns in the LDLT_factor, can be Eigen::Dynamic
- *
- * @param A LDLT_factor
- * @param b Right hand side matrix or vector.
- * @return x = A^-1 b, solution of the linear system.
- * @throws std::domain_error if rows of b don't match the size of A.
- */
-template <int R1, int C1, typename EigMat,
-          require_eigen_vt<std::is_arithmetic, EigMat> * = nullptr>
-inline Eigen::Matrix<var, R1, EigMat::ColsAtCompileTime> mdivide_left_ldlt(
-    const LDLT_factor<var, R1, C1> &A, const EigMat &b) {
-  constexpr int R2 = EigMat::RowsAtCompileTime;
-  constexpr int C2 = EigMat::ColsAtCompileTime;
-  check_multiplicable("mdivide_left_ldlt", "A", A, "b", b);
-  if (A.cols() == 0) {
-    return {0, b.cols()};
-  }
-
-  auto *baseVari
-      = new internal::mdivide_left_ldlt_vd_vari<R1, C1, R2, C2>(A, b);
-
-  Eigen::Matrix<var, R1, C2> res(b.rows(), b.cols());
-  res.vi() = Eigen::Map<matrix_vi>(baseVari->variRefC_, res.rows(), res.cols());
-
-  return res;
-}
-
-/**
- * Returns the solution of the system Ax=b given an LDLT_factor of A
- *
- * @tparam R1 number of rows in the LDLT_factor, can be Eigen::Dynamic
- * @tparam C1 number of columns in the LDLT_factor, can be Eigen::Dynamic
- *
- * @param A LDLT_factor
- * @param b Right hand side matrix or vector.
- * @return x = A^-1 b, solution of the linear system.
- * @throws std::domain_error if rows of b don't match the size of A.
- */
-template <int R1, int C1, typename EigMat,
-          require_eigen_vt<is_var, EigMat> * = nullptr>
-inline Eigen::Matrix<var, R1, EigMat::ColsAtCompileTime> mdivide_left_ldlt(
-    const LDLT_factor<double, R1, C1> &A, const EigMat &b) {
-  constexpr int R2 = EigMat::RowsAtCompileTime;
-  constexpr int C2 = EigMat::ColsAtCompileTime;
-  check_multiplicable("mdivide_left_ldlt", "A", A, "b", b);
-  if (A.cols() == 0) {
-    return {0, b.cols()};
-  }
-
-  auto *baseVari
-      = new internal::mdivide_left_ldlt_dv_vari<R1, C1, R2, C2>(A, b);
-
-  Eigen::Matrix<var, R1, C2> res(b.rows(), b.cols());
-  res.vi() = Eigen::Map<matrix_vi>(baseVari->variRefC_, res.rows(), res.cols());
-
-  return res;
-}
->>>>>>> 906504f2
 
 /**
  * Returns the solution of the system Ax=b given an LDLT_factor of A
@@ -296,7 +23,6 @@
  * @throws std::domain_error if rows of B don't match the size of A.
  */
 template <typename T1, bool alloc_in_arena, typename T2,
-<<<<<<< HEAD
 	  require_all_matrix_t<T1, T2>* = nullptr,
           require_any_st_var<T1, T2>* = nullptr>
 inline auto mdivide_left_ldlt(const LDLT_factor<T1, alloc_in_arena>& A, const T2& B) {
@@ -305,20 +31,6 @@
 
   check_multiplicable("mdivide_left_ldlt", "A", A.matrix().val(), "B", B);
 
-=======
-          require_all_matrix_t<T1, T2> * = nullptr,
-          require_any_st_var<T1, T2> * = nullptr>
-inline auto mdivide_left_ldlt(LDLT_factor2<T1, alloc_in_arena> &A,
-                              const T2 &B) {
-  using ret_val_type
-      = Eigen::Matrix<double, Eigen::Dynamic, T2::ColsAtCompileTime>;
-  using ret_type = promote_var_matrix_t<ret_val_type, T1, T2>;
-
-  check_multiplicable("mdivide_left_ldlt", "A", A.matrix().val(), "B", B);
-
-  const auto &B_ref = to_ref(B);
-
->>>>>>> 906504f2
   if (A.matrix().size() == 0) {
     return ret_type(ret_val_type(0, B.cols()));
   }
@@ -361,38 +73,6 @@
   }
 }
 
-/**
- * Returns the solution of the system Ax=b given an LDLT_factor of A
- *
- * @tparam T type of B
- * @tparam R rowtype of A
- * @tparam C coltype of A
- * @param A LDLT_factor
- * @param B Right hand side matrix or vector.
- * @return x = A^-1 B, solution of the linear system.
- * @throws std::domain_error if rows of B don't match the size of A.
- */
-/*template <typename T, int R, int C,
-          require_var_matrix_t<T>* = nullptr>
-inline auto mdivide_left_ldlt(const LDLT_factor<double, R, C>& A, const T& B) {
-  using ret_val_type = Eigen::Matrix<double, R, T::ColsAtCompileTime>;
-  using ret_type = var_value<ret_val_type>;
-
-  check_multiplicable("mdivide_left_ldlt", "A", A, "B", B.val());
-
-  if (A.rows() == 0) {
-    return ret_type(ret_val_type(0, B.cols()));
-  }
-
-  arena_t<ret_type> res = A.solve(B.val());
-
-  reverse_pass_callback([A, B, res]() mutable {
-    B.adj() += A.solve(res.adj());
-  });
-
-  return ret_type(res);
-  }*/
-
 }  // namespace math
 }  // namespace stan
 #endif