#ifndef STAN_MATH_GPU_OPENCL_CONTEXT_HPP
#define STAN_MATH_GPU_OPENCL_CONTEXT_HPP
#ifdef STAN_OPENCL
#define __CL_ENABLE_EXCEPTIONS

#include <stan/math/prim/arr/err/check_opencl.hpp>
#include <stan/math/prim/scal/err/system_error.hpp>

#include <CL/cl.hpp>
#include <string>
#include <cmath>
#include <iostream>
#include <fstream>
#include <map>
#include <vector>
#include <cerrno>

#define DEVICE_FILTER CL_DEVICE_TYPE_GPU
#ifndef OPENCL_DEVICE_ID
#error OPENCL_DEVICE_ID_NOT_SET
#endif
#ifndef OPENCL_PLATFORM_ID
#error OPENCL_PLATFORM_ID_NOT_SET
#endif

/**
 *  @file stan/math/gpu/opencl_context.hpp
 *  @brief Initialization for OpenCL:
 *    1. create context
 *    2. Find OpenCL platforms and devices available
 *    3. set up command queue
 *    4. initialize kernel groups
 */
namespace stan {
namespace math {

/**
 * The <code>opencl_context_base</code> class represents an OpenCL context
 * in the standard Meyers singleton design pattern.
 *
 * See the OpenCL specification glossary for a list of terms:
 * https://www.khronos.org/registry/OpenCL/specs/opencl-1.2.pdf.
 * The context includes the set of devices available on the host, command
 * queues, manages kernels.
 *
 * This is designed so there's only one instance running on the host.
 *
 * Some design decisions that may need to be addressed later:
 * - we are assuming a single OpenCL platform. We may want to run on multiple
 * platforms simulatenously
 * - we are assuming a single OpenCL device. We may want to run on multiple
 * devices simulatenously
 */
class opencl_context_base {
  friend class opencl_context;

 private:
  /**
   * Construct the opencl_context by initializing the
   * OpenCL context, devices, command queues, and kernel
   * groups.
   *
   * This constructor does the following:
   * 1. Gets the available platforms and selects the platform
   *  with id OPENCL_PLATFORM_ID.
   * 2. Gets the available devices and selects the device with id
   *  OPENCL_DEVICE_ID.
   * 3. Creates the OpenCL context with the device.
   * 4. Creates the OpenCL command queue for the selected device.
   * 5. Initializes the kernel groups by filling the <code> kernel_info </code>
   *  map.
   * @throw std::system_error if an OpenCL error occurs.
   */
  opencl_context_base() {
    try {
      // platform
      cl::Platform::get(&platforms_);
      if (OPENCL_PLATFORM_ID >= platforms_.size()) {
        system_error("OpenCL Initialization", "[Platform]", -1,
                     "CL_INVALID_PLATFORM");
      }
      platform_ = platforms_[OPENCL_PLATFORM_ID];
      platform_name_ = platform_.getInfo<CL_PLATFORM_NAME>();
      platform_.getDevices(DEVICE_FILTER, &devices_);
      if (devices_.size() == 0) {
        system_error("OpenCL Initialization", "[Device]", -1,
                     "CL_DEVICE_NOT_FOUND");
      }
      if (OPENCL_DEVICE_ID >= devices_.size()) {
        system_error("OpenCL Initialization", "[Device]", -1,
                     "CL_INVALID_DEVICE");
      }
      device_ = devices_[OPENCL_DEVICE_ID];
      // context and queue
      context_ = cl::Context(device_);
      command_queue_ = cl::CommandQueue(context_, device_,
                                        CL_QUEUE_PROFILING_ENABLE, nullptr);
      // setup kernel groups
      init_kernel_groups();
      device_.getInfo<size_t>(CL_DEVICE_MAX_WORK_GROUP_SIZE,
                              &max_workgroup_size_);
    } catch (const cl::Error& e) {
      check_opencl_error("opencl_context", e);
    }
  }

  /**
   * Initializes the <code> kernel_info </code> where each kernel is mapped to
   * a logical flag to mark if the kernel was already compiled,
   * the name of the kernel group, and the OpenCL kernel sources.
   */
  inline void init_kernel_groups() {
    const char* copy_matrix_kernel =
#include <stan/math/gpu/kernels/copy_matrix_kernel.cl>
        ;  // NOLINT
    const char* transpose_matrix_kernel =
#include <stan/math/gpu/kernels/transpose_matrix_kernel.cl>
        ;  // NOLINT
    const char* zeros_matrix_kernel =
#include <stan/math/gpu/kernels/zeros_matrix_kernel.cl>
        ;  // NOLINT
    const char* identity_matrix_kernel =
#include <stan/math/gpu/kernels/identity_matrix_kernel.cl>
        ;  // NOLINT
    const char* copy_triangular_matrix_kernel =
#include <stan/math/gpu/kernels/copy_triangular_matrix_kernel.cl>
        ;  // NOLINT
    const char* copy_triangular_transposed_matrix_kernel =
#include <stan/math/gpu/kernels/copy_triangular_transposed_matrix_kernel.cl>
        ;  // NOLINT
    const char* copy_submatrix_kernel =
#include <stan/math/gpu/kernels/copy_submatrix_kernel.cl>
        ;  // NOLINT
    const char* check_nan_kernel =
#include <stan/math/gpu/kernels/check_nan_kernel.cl>
        ;  // NOLINT
    const char* check_diagonal_zeros_kernel =
#include <stan/math/gpu/kernels/check_diagonal_zeros_kernel.cl>
        ;  // NOLINT
    const char* check_symmetric_kernel =
#include <stan/math/gpu/kernels/check_symmetric_kernel.cl>
        ;  // NOLINT
    const char* subtract_symmetric_kernel =
#include <stan/math/gpu/kernels/subtract_matrix_kernel.cl>
        ;  // NOLINT
    const char* add_symmetric_kernel =
#include <stan/math/gpu/kernels/add_matrix_kernel.cl>
        ;  // NOLINT
    const char* scalar_mul_diagonal_kernel =
#include <stan/math/gpu/kernels/scalar_mul_diagonal_kernel.cl>
        ;  // NOLINT
    const char* scalar_mul_kernel =
#include <stan/math/gpu/kernels/scalar_mul_kernel.cl>
        ;  // NOLINT
    const char* matrix_multiply_kernel =
#include <stan/math/gpu/kernels/matrix_multiply_kernel.cl>
        ;  // NOLINT
    const char* multiply_self_transposed_kernel =
#include <stan/math/gpu/kernels/multiply_self_transposed_kernel.cl>
        ;  // NOLINT
    const char* multiply_lower_triangular_kernel =
#include <stan/math/gpu/kernels/multiply_lower_triangular_kernel.cl>
<<<<<<< HEAD
        ;  // NOLINT        
    const char* lower_tri_inverse_step1_kernel =
#include <stan/math/gpu/kernels/lower_tri_inverse_step1_kernel.cl>
        ;  // NOLINT
    const char* lower_tri_inverse_step2_kernel =
#include <stan/math/gpu/kernels/lower_tri_inverse_step2_kernel.cl>
        ;  // NOLINT
    const char* lower_tri_inverse_step3_kernel =
#include <stan/math/gpu/kernels/lower_tri_inverse_step3_kernel.cl>
=======
>>>>>>> 1229cc1f
        ;  // NOLINT
    kernel_info["dummy"] = {
        false, "timing", "__kernel void dummy(__global const int* foo) { };"};
    kernel_info["dummy2"] = {
        false, "timing", "__kernel void dummy2(__global const int* foo) { };"};
    kernel_info["copy"] = {false, "basic_matrix", copy_matrix_kernel};
    kernel_info["transpose"] = {false, "basic_matrix", transpose_matrix_kernel};
    kernel_info["zeros"] = {false, "basic_matrix", zeros_matrix_kernel};
    kernel_info["identity"] = {false, "basic_matrix", identity_matrix_kernel};
    kernel_info["copy_triangular"]
        = {false, "basic_matrix", copy_triangular_matrix_kernel};
    kernel_info["copy_triangular_transposed"]
        = {false, "basic_matrix", copy_triangular_transposed_matrix_kernel};
    kernel_info["copy_submatrix"]
        = {false, "basic_matrix", copy_submatrix_kernel};
    kernel_info["add"] = {false, "basic_matrix", add_symmetric_kernel};
    kernel_info["subtract"]
        = {false, "basic_matrix", subtract_symmetric_kernel};
    kernel_info["is_nan"] = {false, "check", check_nan_kernel};
    kernel_info["is_zero_on_diagonal"]
        = {false, "check", check_diagonal_zeros_kernel};
    kernel_info["is_symmetric"] = {false, "check", check_symmetric_kernel};
<<<<<<< HEAD
    kernel_info["scalar_mul_diagonal"] = {false, "multiply", scalar_mul_diagonal_kernel};
    kernel_info["scalar_mul"] = {false, "multiply", scalar_mul_kernel};
    kernel_info["multiply_self_transposed"] = {false, "multiply", multiply_self_transposed_kernel};
    kernel_info["matrix_multiply"] = {false, "multiply", matrix_multiply_kernel};
    kernel_info["multiply_lower_triangular"] = {false, "multiply", multiply_lower_triangular_kernel};
    kernel_info["lower_tri_inverse_step1"] = {false, "inverse", lower_tri_inverse_step1_kernel};
    kernel_info["lower_tri_inverse_step2"] = {false, "inverse", lower_tri_inverse_step2_kernel};
    kernel_info["lower_tri_inverse_step3"] = {false, "inverse", lower_tri_inverse_step3_kernel};
=======
    kernel_info["scalar_mul_diagonal"]
        = {false, "multiply", scalar_mul_diagonal_kernel};
    kernel_info["scalar_mul"]
        = {false, "multiply", scalar_mul_kernel};
    kernel_info["multiply_self_transposed"]
        = {false, "multiply", multiply_self_transposed_kernel};
    kernel_info["matrix_multiply"]
        = {false, "multiply", matrix_multiply_kernel};
    kernel_info["multiply_lower_triangular"]
        = {false, "multiply", multiply_lower_triangular_kernel};
>>>>>>> 1229cc1f
  }

 protected:
  cl::Context context_;  // Manages the the device, queue, platform, memory,etc.
  cl::CommandQueue command_queue_;       // job queue for device, one per device
  std::vector<cl::Platform> platforms_;  // Vector of available platforms
  cl::Platform platform_;                // The platform for compiling kernels
  std::string platform_name_;  // The platform such as NVIDIA OpenCL or AMD SDK
  std::vector<cl::Device> devices_;  // All available GPU devices
  cl::Device device_;                // The selected GPU device
  std::string device_name_;          // The name of the GPU
  size_t max_workgroup_size_;  // The maximum size of a block of workers on GPU
  /** Holds meta information about a kernel.
   * @param exists a bool to identify whether a kernel has been compiled.
   * @param group The name of the compilation group for the kernel.
   * @param code The source code for the kernel.
   */
  struct kernel_meta_info {
    bool exists;
    const char* group;
    const char* raw_code;
  };
  /**
   * Map of a kernel name (first) and it's meta information (second).
   */
  typedef std::map<const char*, kernel_meta_info> map_kernel_info;
  /**
   * map holding compiled kernels.
   */
  typedef std::map<const char*, cl::Kernel> map_kernel;
  map_kernel_info kernel_info;  // The meta kernel info
  map_kernel kernels;           // The compiled kernels
  static opencl_context_base& getInstance() {
    static opencl_context_base instance_;
    return instance_;
  }

  opencl_context_base(opencl_context_base const&) = delete;
  void operator=(opencl_context_base const&) = delete;
};

/**
 * The API to access the methods and values in opencl_context_base
 */
class opencl_context {
  /**
   * Compiles all the kernels in the specified group. The side effect of this
   *  method places all compiled kernels for a group inside of <code> kernels
   *  </code>.
   *
   * @param kernel_name[in] The kernel name.
   *
   * @throw std::system_error if there are compilation errors
   * when compiling the specified kernel group's source code.
   */
  inline void compile_kernel_group(const char* kernel_name) {
    char temp[100];
    int local = 32;
    int gpu_local_max = std::sqrt(max_workgroup_size());
    if (gpu_local_max < local)
      local = gpu_local_max;
    snprintf(temp, sizeof(temp), "-D TS=%d -D TS1=%d -D TS2=%d ", local, local,
             local);
    std::string kernel_source = "";
    const char* kernel_group = kernel_info()[kernel_name].group;
    for (auto kern : kernel_info()) {
      if (strcmp(kern.second.group, kernel_group) == 0) {
        kernel_source += kern.second.raw_code;
      }
    }

    try {
      cl::Program::Sources source(
          1,
          std::make_pair(kernel_source.c_str(), strlen(kernel_source.c_str())));
      cl::Program program_ = cl::Program(context(), source);
      program_.build({device()}, temp);

      cl_int err = CL_SUCCESS;
      // Iterate over the kernel list and get all the kernels from this group
      // and mark them as compiled.
      for (auto kern : kernel_info()) {
        if (strcmp(kern.second.group, kernel_group) == 0) {
          opencl_context_base::getInstance().kernels[(kern.first)]
              = cl::Kernel(program_, kern.first, &err);
          kern.second.exists = true;
        }
      }
    } catch (const cl::Error& e) {
      check_opencl_error("Kernel Compilation", e);
    }
  }

 public:
  opencl_context() = default;
  /**
   * Returns the kernel specified in kernel_name.
   * If the kernel has not yet been compiled, the kernel group is compiled
   * first.
   *
   * @brief Passing the name of a kernel compiles all kernels in the same group
   * as the selected kernel.
   * OpenCL kernels are compiled JIT, instead of compiling each kernel
   * individually this function will compile all kernels
   * in a predefined group. Groupings are made such that kernels commonly
   * called with one another will be compiled at the same time. For example,
   * An arithmetic group of kernels compiled together could contain the kernels
   * for <code> add() </code>, <code> subtract() </code>,
   * and <code> multiply() </code>. This function will only return the kernel
   * which was called, but when a user asks for a kernel within the group those
   * kernels will already be compiled.
   *
   * @param[in] kernel_name The kernel name
   *
   * @return a copy of the cl::Kernel object
   */
  inline cl::Kernel get_kernel(const char* kernel_name) {
    // Compile the kernel group and return the kernel
    if (!kernel_info()[kernel_name].exists) {
      compile_kernel_group(kernel_name);
    }
    return kernels()[kernel_name];
  }

  /**
   * Returns the description of the OpenCL platform and device that is used.
   * Devices will be a GPU and Platforms are a specific OpenCL implimenation
   * such as AMD SDK's or Nvidia's OpenCL implimentation.
   */
  inline std::string description() const {
    std::ostringstream msg;

    msg << "Platform ID: " << OPENCL_DEVICE_ID << "\n";
    msg << "Platform Name: "
        << opencl_context_base::getInstance()
               .platform_.getInfo<CL_PLATFORM_NAME>()
        << "\n";
    msg << "Platform Vendor: "
        << opencl_context_base::getInstance()
               .platform_.getInfo<CL_PLATFORM_VENDOR>()
        << "\n";
    msg << "\tDevice " << OPENCL_DEVICE_ID << ": "
        << "\n";
    msg << "\t\tDevice Name: "
        << opencl_context_base::getInstance().device_.getInfo<CL_DEVICE_NAME>()
        << "\n";
    msg << "\t\tDevice Type: "
        << opencl_context_base::getInstance().device_.getInfo<CL_DEVICE_TYPE>()
        << "\n";
    msg << "\t\tDevice Vendor: "
        << opencl_context_base::getInstance()
               .device_.getInfo<CL_DEVICE_VENDOR>()
        << "\n";
    msg << "\t\tDevice Max Compute Units: "
        << opencl_context_base::getInstance()
               .device_.getInfo<CL_DEVICE_MAX_COMPUTE_UNITS>()
        << "\n";
    msg << "\t\tDevice Global Memory: "
        << opencl_context_base::getInstance()
               .device_.getInfo<CL_DEVICE_GLOBAL_MEM_SIZE>()
        << "\n";
    msg << "\t\tDevice Max Clock Frequency: "
        << opencl_context_base::getInstance()
               .device_.getInfo<CL_DEVICE_MAX_CLOCK_FREQUENCY>()
        << "\n";
    msg << "\t\tDevice Max Allocateable Memory: "
        << opencl_context_base::getInstance()
               .device_.getInfo<CL_DEVICE_MAX_MEM_ALLOC_SIZE>()
        << "\n";
    msg << "\t\tDevice Local Memory: "
        << opencl_context_base::getInstance()
               .device_.getInfo<CL_DEVICE_LOCAL_MEM_SIZE>()
        << "\n";
    msg << "\t\tDevice Available: "
        << opencl_context_base::getInstance()
               .device_.getInfo<CL_DEVICE_AVAILABLE>()
        << "\n";
    return msg.str();
  }

  /**
   * Returns the description of the OpenCL platforms and devices that
   * are available. Devices will be a GPU and Platforms are a specific OpenCL
   * implimenation such as AMD SDK's or Nvidia's OpenCL implimentation.
   */
  inline std::string capabilities() const {
    std::vector<cl::Platform> all_platforms;
    cl::Platform::get(&all_platforms);
    std::ostringstream msg;
    int platform_id = 0;
    int device_id = 0;

    msg << "Number of Platforms: " << all_platforms.size() << "\n";
    for (auto plat_iter : all_platforms) {
      cl::Platform platform(plat_iter);

      msg << "Platform ID: " << platform_id++ << "\n";
      msg << "Platform Name: " << platform.getInfo<CL_PLATFORM_NAME>() << "\n";
      msg << "Platform Vendor: " << platform.getInfo<CL_PLATFORM_VENDOR>()
          << "\n";

      try {
        std::vector<cl::Device> all_devices;
        platform.getDevices(CL_DEVICE_TYPE_GPU, &all_devices);

        for (auto device_iter : all_devices) {
          cl::Device device(device_iter);

          msg << "\tDevice " << device_id++ << ": "
              << "\n";
          msg << "\t\tDevice Name: " << device.getInfo<CL_DEVICE_NAME>()
              << "\n";
          msg << "\t\tDevice Type: " << device.getInfo<CL_DEVICE_TYPE>()
              << "\n";
          msg << "\t\tDevice Vendor: " << device.getInfo<CL_DEVICE_VENDOR>()
              << "\n";
          msg << "\t\tDevice Max Compute Units: "
              << device.getInfo<CL_DEVICE_MAX_COMPUTE_UNITS>() << "\n";
          msg << "\t\tDevice Global Memory: "
              << device.getInfo<CL_DEVICE_GLOBAL_MEM_SIZE>() << "\n";
          msg << "\t\tDevice Max Clock Frequency: "
              << device.getInfo<CL_DEVICE_MAX_CLOCK_FREQUENCY>() << "\n";
          msg << "\t\tDevice Max Allocateable Memory: "
              << device.getInfo<CL_DEVICE_MAX_MEM_ALLOC_SIZE>() << "\n";
          msg << "\t\tDevice Local Memory: "
              << device.getInfo<CL_DEVICE_LOCAL_MEM_SIZE>() << "\n";
          msg << "\t\tDevice Available: "
              << device.getInfo<CL_DEVICE_AVAILABLE>() << "\n";
        }
      } catch (const cl::Error& e) {
        // if one of the platforms have no devices that match the device type
        // it will throw the error == -1 (DEVICE_NOT_FOUND)
        // other errors will throw a system error
        if (e.err() == -1) {
          msg << "\tno GPU devices in the platform with ID " << platform_id
              << "\n";
        } else {
          check_opencl_error("capabilities", e);
        }
      }
    }
    return msg.str();
  }

  /**
   * Returns the reference to the OpenCL context. The OpenCL context manages
   * objects such as the device, memory, command queue, program, and kernel
   * objects. For stan, there should only be one context, queue, device, and
   * program with multiple kernels.
   */
  inline cl::Context& context() {
    return opencl_context_base::getInstance().context_;
  }
  /**
   * Returns the reference to the active OpenCL command queue for the device.
   * One command queue will exist per device where
   * kernels are placed on the command queue and by default executed in order.
   */
  inline cl::CommandQueue& queue() {
    return opencl_context_base::getInstance().command_queue_;
  }
  /**
   * Returns the maximum workgroup size defined by CL_DEVICE_MAX_WORK_GROUP_SIZE
   * for the device in the context. This is the maximum product of work group
   * dimensions for a particular device. IE a max workgoup of 256 would allow
   * work groups of sizes (16,16), (128,2), (8, 32), etc.
   */
  inline int max_workgroup_size() {
    return opencl_context_base::getInstance().max_workgroup_size_;
  }

  /**
   * Returns a vector containing the OpenCL device used to create the context
   */
  inline std::vector<cl::Device> device() {
    return {opencl_context_base::getInstance().device_};
  }

  /**
   * Returns a vector containing the OpenCL platform used to create the context
   */
  inline std::vector<cl::Platform> platform() {
    return {opencl_context_base::getInstance().platform_};
  }

  /**
   * return information on the kernel_source
   */
  inline opencl_context_base::map_kernel_info kernel_info() {
    return opencl_context_base::getInstance().kernel_info;
  }

  /**
   *
   */
  inline opencl_context_base::map_kernel kernels() {
    return opencl_context_base::getInstance().kernels;
  }
};
static opencl_context opencl_context;
}  // namespace math
}  // namespace stan

#endif
#endif<|MERGE_RESOLUTION|>--- conflicted
+++ resolved
@@ -160,7 +160,6 @@
         ;  // NOLINT
     const char* multiply_lower_triangular_kernel =
 #include <stan/math/gpu/kernels/multiply_lower_triangular_kernel.cl>
-<<<<<<< HEAD
         ;  // NOLINT        
     const char* lower_tri_inverse_step1_kernel =
 #include <stan/math/gpu/kernels/lower_tri_inverse_step1_kernel.cl>
@@ -170,8 +169,6 @@
         ;  // NOLINT
     const char* lower_tri_inverse_step3_kernel =
 #include <stan/math/gpu/kernels/lower_tri_inverse_step3_kernel.cl>
-=======
->>>>>>> 1229cc1f
         ;  // NOLINT
     kernel_info["dummy"] = {
         false, "timing", "__kernel void dummy(__global const int* foo) { };"};
@@ -194,16 +191,6 @@
     kernel_info["is_zero_on_diagonal"]
         = {false, "check", check_diagonal_zeros_kernel};
     kernel_info["is_symmetric"] = {false, "check", check_symmetric_kernel};
-<<<<<<< HEAD
-    kernel_info["scalar_mul_diagonal"] = {false, "multiply", scalar_mul_diagonal_kernel};
-    kernel_info["scalar_mul"] = {false, "multiply", scalar_mul_kernel};
-    kernel_info["multiply_self_transposed"] = {false, "multiply", multiply_self_transposed_kernel};
-    kernel_info["matrix_multiply"] = {false, "multiply", matrix_multiply_kernel};
-    kernel_info["multiply_lower_triangular"] = {false, "multiply", multiply_lower_triangular_kernel};
-    kernel_info["lower_tri_inverse_step1"] = {false, "inverse", lower_tri_inverse_step1_kernel};
-    kernel_info["lower_tri_inverse_step2"] = {false, "inverse", lower_tri_inverse_step2_kernel};
-    kernel_info["lower_tri_inverse_step3"] = {false, "inverse", lower_tri_inverse_step3_kernel};
-=======
     kernel_info["scalar_mul_diagonal"]
         = {false, "multiply", scalar_mul_diagonal_kernel};
     kernel_info["scalar_mul"]
@@ -214,7 +201,13 @@
         = {false, "multiply", matrix_multiply_kernel};
     kernel_info["multiply_lower_triangular"]
         = {false, "multiply", multiply_lower_triangular_kernel};
->>>>>>> 1229cc1f
+    kernel_info["lower_tri_inverse_step1"]
+        = {false, "inverse", lower_tri_inverse_step1_kernel};
+    kernel_info["lower_tri_inverse_step2"]
+        = {false, "inverse", lower_tri_inverse_step2_kernel};
+    kernel_info["lower_tri_inverse_step3"]
+        = {false, "inverse", lower_tri_inverse_step3_kernel};
+
   }
 
  protected:
