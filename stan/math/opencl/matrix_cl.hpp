--- conflicted
+++ resolved
@@ -54,15 +54,10 @@
   void zeros();
   template <TriangularMapCL triangular_map = TriangularMapCL::LowerToUpper>
   void triangular_transpose();
-<<<<<<< HEAD
-  void sub_block(const matrix_cl& A, size_t A_i, size_t A_j, size_t this_i,
-                 size_t this_j, size_t nrows, size_t ncols);
-=======
-  template <TriangularViewCL triangular_view = TriangularViewCL::Entire>
+
   void sub_block(const matrix_cl<T, enable_if_arithmetic<T>>& A, size_t A_i,
                  size_t A_j, size_t this_i, size_t this_j, size_t nrows,
                  size_t ncols);
->>>>>>> 6d5e51b8
   int rows() const { return rows_; }
 
   int cols() const { return cols_; }
@@ -188,21 +183,11 @@
     return;
   }
 
-<<<<<<< HEAD
-  const cl::Buffer& buffer() const { return oclBuffer_; }
-
-  matrix_cl()
-      : rows_(0), cols_(0), triangular_view_(TriangularViewCL::Diagonal) {}
-
-  matrix_cl(const matrix_cl& A)
-      : rows_(A.rows()), cols_(A.cols()), triangular_view_(A.triangular_view_) {
-=======
   const cl::Buffer& buffer() const { return buffer_cl_; }
   cl::Buffer& buffer() { return buffer_cl_; }
   matrix_cl() : rows_(0), cols_(0) {}
 
   matrix_cl(const matrix_cl<T>& A) : rows_(A.rows()), cols_(A.cols()) {
->>>>>>> 6d5e51b8
     if (A.size() == 0)
       return;
     cl::Context& ctx = opencl_context.context();
@@ -248,7 +233,6 @@
   }
 
   /**
-<<<<<<< HEAD
    * Constructor for the matrix_cl that
    * creates a copy of the Eigen matrix on the OpenCL device.
    * Regardless of `triangular_view`, whole matrix is stored.
@@ -256,28 +240,15 @@
    * @tparam T type of data in the Eigen matrix
    * @param A the Eigen matrix
    * @param triangular_view which part of the matrix is used
-=======
-   * Construct from Eigen Matrix
-   *
-   * @tparam R Rows of the @c Eigen @c Matrix
-   * @tparam C Columns of the @c Eigen @c Matrix
-   *
-   * @param A The @c Eigen @c Matrix to move to OpenCL device.
->>>>>>> 6d5e51b8
    *
    * @throw <code>std::system_error</code> if the
    * matrices do not have matching dimensions
    */
   template <int R, int C>
-<<<<<<< HEAD
-  explicit matrix_cl(const Eigen::Matrix<double, R, C>& A,
+  explicit matrix_cl(const Eigen::Matrix<T, R, C>& A,
                      TriangularViewCL triangular_view
                      = TriangularViewCL::Entire)
       : rows_(A.rows()), cols_(A.cols()), triangular_view_(triangular_view) {
-=======
-  explicit matrix_cl(const Eigen::Matrix<T, R, C>& A)
-      : rows_(A.rows()), cols_(A.cols()) {
->>>>>>> 6d5e51b8
     if (size() == 0) {
       return;
     }
@@ -346,12 +317,8 @@
                      a.cols(), "destination.cols()", cols());
     // Need to wait for all of matrices events before destroying old buffer
     this->wait_for_read_write_events();
-<<<<<<< HEAD
-    oclBuffer_ = a.buffer();
+    buffer_cl_ = a.buffer();
     triangular_view_ = a.triangular_view_;
-=======
-    buffer_cl_ = a.buffer();
->>>>>>> 6d5e51b8
     return *this;
   }
 };
