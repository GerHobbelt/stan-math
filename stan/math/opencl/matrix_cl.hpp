--- conflicted
+++ resolved
@@ -218,16 +218,9 @@
         write_events_(std::move(A.write_events_)),
         read_events_(std::move(A.read_events_)) {}
 
-<<<<<<< HEAD
-  /**
-   * Constructor for the matrix_cl that creates a copy of a std::vector of Eigen
-   * matrices on the OpenCL device. Each matrix is flattened into one column
-   * of the resulting matrix_cl.
-=======
   /** \ingroup opencl
    * Constructor for the matrix_cl that
    * creates a copy of the Eigen matrix on the OpenCL device.
->>>>>>> c9228d7b
    *
    * @param A the vector of  Eigen matrices
    *
@@ -380,13 +373,8 @@
     initialize_buffer(A);
   }
 
-<<<<<<< HEAD
-  /**
-   * Move assignment operator.
-=======
   /** \ingroup opencl
    * Assign a \c matrix_cl to another
->>>>>>> c9228d7b
    */
   matrix_cl<T>& operator=(matrix_cl<T>&& a) {
     view_ = a.view();
@@ -399,13 +387,8 @@
     return *this;
   }
 
-<<<<<<< HEAD
-  /**
-   * Copy assignment operator.
-=======
   /** \ingroup opencl
    * Assign a \c matrix_cl to another
->>>>>>> c9228d7b
    */
   matrix_cl<T>& operator=(const matrix_cl<T>& a) {
     if (a.size() == 0) {
