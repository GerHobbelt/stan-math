--- conflicted
+++ resolved
@@ -269,13 +269,8 @@
 
 #undef COMMA
 #undef ADD_BINARY_OPERATION
-<<<<<<< HEAD
 #undef ADD_BINARY_OPERATION_WITH_CUSTOM_CODE
-
-=======
-#undef ADD_BINARY_OPERATION_WITH_CUSTOM_VIEW
 /** @}*/
->>>>>>> 857a81ef
 }  // namespace math
 }  // namespace stan
 #endif
