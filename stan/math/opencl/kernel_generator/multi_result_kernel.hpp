#ifndef STAN_MATH_OPENCL_KERNEL_GENERATOR_MULTI_RESULT_KERNEL_HPP
#define STAN_MATH_OPENCL_KERNEL_GENERATOR_MULTI_RESULT_KERNEL_HPP
#ifdef STAN_OPENCL

#include <stan/math/prim/err/check_size_match.hpp>
#include <stan/math/prim/meta/is_kernel_expression.hpp>
#include <stan/math/opencl/kernel_generator/name_generator.hpp>
#include <stan/math/opencl/kernel_generator/as_operation_cl.hpp>
#include <stan/math/opencl/kernel_generator/calc_if.hpp>
#include <stan/math/opencl/kernel_generator/check_cl.hpp>
#include <stan/math/opencl/kernel_generator/colwise_reduction.hpp>
#include <stan/math/opencl/kernel_generator/reduction_2d.hpp>
#include <stan/math/opencl/kernel_generator/load.hpp>
#include <stan/math/opencl/opencl_context.hpp>
#include <algorithm>
#include <string>
#include <tuple>
#include <utility>
#include <map>
#include <vector>

namespace stan {
namespace math {

/** \addtogroup opencl_kernel_generator
 *  @{
 */
namespace internal {

// Template parameter pack can only be at the end of the template list in
// structs. We need 2 packs for expressions and results, so we nest structs.
template <int N, typename... T_results>
struct multi_result_kernel_internal {
  template <typename... T_expressions>
  struct inner {
    static std::map<std::vector<int>, cl::Kernel> kernel_cache_;
    using next = typename multi_result_kernel_internal<
        N - 1, T_results...>::template inner<T_expressions...>;
    using T_current_result = std::remove_reference_t<
        std::tuple_element_t<N, std::tuple<T_results...>>>;
    using T_current_expression = std::remove_reference_t<
        std::tuple_element_t<N, std::tuple<T_expressions...>>>;
    /**
     * Generates list of all events kernel assigning expressions to results must
     * wait on. Also clears those events from matrices.
     * @param[out] events list of events
     * @param assignment_pairs pairs of result and expression
     */
    static void get_clear_events(
        std::vector<cl::Event>& events,
        const std::tuple<std::pair<T_results, T_expressions>...>&
            assignment_pairs) {
      next::get_clear_events(events, assignment_pairs);
      std::get<N>(assignment_pairs).second.get_write_events(events);
      std::get<N>(assignment_pairs).first.get_clear_read_write_events(events);
    }
    /**
     * Assigns the dimensions of expressions to matching results if possible.
     * Otherwise checks that dimensions match. Also checks that all expressions
     * require same number of threads.
     * @param n_rows number of threads in rows dimension of the first
     * expression
     * @param n_cols number of threads in rows dimension of the first
     * expression
     * @param assignment_pairs pairs of result and expression
     */
    static void check_assign_dimensions(
        int n_rows, int n_cols,
        const std::tuple<std::pair<T_results, T_expressions>...>&
            assignment_pairs) {
      next::check_assign_dimensions(n_rows, n_cols, assignment_pairs);
      const auto& expression = std::get<N>(assignment_pairs).second;
      const auto& result = std::get<N>(assignment_pairs).first;
      const char* function = "results.operator=";

      int expression_rows = expression.rows();
      int expression_cols = expression.cols();
      if (is_colwise_reduction<T_current_expression>::value
          && expression_cols == -1) {
        expression_cols = n_cols;
        expression_rows = internal::colwise_reduction_wgs_rows(
            expression.thread_rows(), expression_cols);
<<<<<<< HEAD
      }
      if (is_reduction_2d<T_current_expression>::value
          && expression_cols == -1) {
        expression_rows = internal::colwise_reduction_wgs_rows(
            expression.thread_rows(), n_cols);
        expression_cols = (n_cols + expression_rows - 1) / expression_rows;
      }
      if (expression.thread_rows() != -1) {
        check_size_match(function, "Rows of ", "expression",
                         expression.thread_rows(), "rows of ",
                         "first expression", n_rows);
      } else {
        expression_rows = n_rows;
      }
      if (expression.thread_cols() != -1) {
        check_size_match(function, "Columns of ", "expression",
                         expression.thread_cols(), "columns of ",
                         "first expression", n_cols);
=======
      } else if (is_reduction_2d<T_current_expression>::value
                 && expression_cols == -1) {
        expression_rows = internal::colwise_reduction_wgs_rows(n_rows, n_cols);
        if (expression_rows == 0) {
          expression_cols = 0;
        } else {
          expression_cols = (n_cols + expression_rows - 1) / expression_rows;
        }
>>>>>>> bd0404db
      } else {
        if (expression.thread_rows() != -1) {
          check_size_match(function, "Rows of ", "expression",
                           expression.thread_rows(), "rows of ",
                           "first expression", n_rows);
        } else {
          expression_rows = n_rows;
        }
        if (expression.thread_cols() != -1) {
          check_size_match(function, "Columns of ", "expression",
                           expression.thread_cols(), "columns of ",
                           "first expression", n_cols);
        } else {
          expression_cols = n_cols;
        }
      }
      result.check_assign_dimensions(expression_rows, expression_cols);
      int bottom_written = 1 - expression.rows();
      int top_written = expression.cols() - 1;
      std::pair<int, int> extreme_diagonals = expression.extreme_diagonals();
      result.set_view(std::max(extreme_diagonals.first, bottom_written),
                      std::min(extreme_diagonals.second, top_written),
                      bottom_written, top_written);
    }

    /**
     * Generates kernel source for assignment of expressions to results.
     * @param[in,out] generated map from (pointer to) already generated local
     * operations to variable names
     * @param[in,out] generated_all map from (pointer to) already generated all
     * operations to variable names
     * @param ng name generator
     * @param row_index_name variable name of the row index
     * @param col_index_name variable name of the column index
     * @param assignment_pairs pairs of result and expression
     * @return kernel parts for the kernel
     */
    static kernel_parts generate(
        std::map<const void*, const char*>& generated,
        std::map<const void*, const char*>& generated_all, name_generator& ng,
        const std::string& row_index_name, const std::string& col_index_name,
        const std::tuple<std::pair<T_results, T_expressions>...>&
            assignment_pairs) {
      kernel_parts parts
          = next::generate(generated, generated_all, ng, row_index_name,
                           col_index_name, assignment_pairs);

      kernel_parts parts0
          = std::get<N>(assignment_pairs)
                .second.get_whole_kernel_parts(
                    generated, generated_all, ng, row_index_name,
                    col_index_name, std::get<N>(assignment_pairs).first);
      parts += parts0;
      return parts;
    }

    /**
     * Sets kernel arguments.
     * @param[in,out] generated map from (pointer to) already generated local
     * operations to variable names
     * @param[in,out] generated_all map from (pointer to) already generated all
     * operations to variable names
     * @param kernel kernel to set arguments to
     * @param arg_num number of the next argument to set
     * @param assignment_pairs pairs of result and expression
     */
    static void set_args(
        std::map<const void*, const char*>& generated,
        std::map<const void*, const char*>& generated_all, cl::Kernel& kernel,
        int& arg_num,
        const std::tuple<std::pair<T_results, T_expressions>...>&
            assignment_pairs) {
      next::set_args(generated, generated_all, kernel, arg_num,
                     assignment_pairs);

      std::get<N>(assignment_pairs)
          .second.set_args(generated, generated_all, kernel, arg_num);
      std::get<N>(assignment_pairs)
          .first.set_args(generated, generated_all, kernel, arg_num);
    }

    /**
     * Adds event to matrices used in kernel.
     * @param e event to add
     * @param assignment_pairs pairs of result and expression
     */
    static void add_event(
        cl::Event e, const std::tuple<std::pair<T_results, T_expressions>...>&
                         assignment_pairs) {
      next::add_event(e, assignment_pairs);
      std::get<N>(assignment_pairs).second.add_read_event(e);
      std::get<N>(assignment_pairs).first.add_write_event(e);
    }

    /**
     * Collects data that is needed beside types to uniqly identify a kernel.
     * @param[out] uids ids of unique matrix accesses
     * @param[in,out] id_map map from memory addresses to unique ids
     * @param[in,out] next_id neqt unique id to use
     * @param assignment_pairs pairs of result and expression
     */
    static void get_unique_matrix_accesses(
        std::vector<int>& uids, std::map<const void*, int>& id_map,
        int& next_id,
        const std::tuple<std::pair<T_results, T_expressions>...>&
            assignment_pairs) {
      std::get<N>(assignment_pairs)
          .second.get_unique_matrix_accesses(uids, id_map, next_id);
      std::get<N>(assignment_pairs)
          .first.get_unique_matrix_accesses(uids, id_map, next_id);
      next::get_unique_matrix_accesses(uids, id_map, next_id, assignment_pairs);
    }
  };
};

// Specialization for N == -1 ends the recursion.
template <typename... T_results>
struct multi_result_kernel_internal<-1, T_results...> {
  template <typename... T_expressions>
  struct inner {
    static void get_clear_events(
        std::vector<cl::Event>& events,
        const std::tuple<std::pair<T_results, T_expressions>...>&
            assignment_pairs) {}

    static void check_assign_dimensions(
        int n_rows, int n_cols,
        const std::tuple<std::pair<T_results, T_expressions>...>&
            assignment_pairs) {}

    static kernel_parts generate(
        std::map<const void*, const char*>& generated,
        std::map<const void*, const char*>& generated_all, name_generator& ng,
        const std::string& row_index_name, const std::string& col_index_name,
        const std::tuple<std::pair<T_results, T_expressions>...>&
            assignment_pairs) {
      return {};
    }

    static void set_args(
        std::map<const void*, const char*>& generated,
        std::map<const void*, const char*>& generated_all, cl::Kernel& kernel,
        int& arg_num,
        const std::tuple<std::pair<T_results, T_expressions>...>&
            assignment_pairs) {}

    static void add_event(
        cl::Event e, const std::tuple<std::pair<T_results, T_expressions>...>&
                         assignment_pairs) {}

    static void get_unique_matrix_accesses(
        std::vector<int>& uids, std::map<const void*, int>& id_map,
        int& next_id,
        const std::tuple<std::pair<T_results, T_expressions>...>&
            assignment_pairs) {}
  };
};

template <int N, typename... T_results>
template <typename... T_expressions>
std::map<std::vector<int>, cl::Kernel> multi_result_kernel_internal<
    N, T_results...>::inner<T_expressions...>::kernel_cache_;

}  // namespace internal

/**
 * Represents multiple expressions that will be calculated in same kernel.
 * @tparam T_expressions types of expressions
 */
template <typename... T_expressions>
class expressions_cl {
 public:
  /**
   * Constructor.
   * @param expressions expressions that will be calculated in same kernel.
   */
  explicit expressions_cl(T_expressions&&... expressions)
      : expressions_(
            T_expressions(std::forward<T_expressions>(expressions))...) {}

 private:
  std::tuple<T_expressions...> expressions_;
  template <typename...>
  friend class results_cl;
  template <typename...>
  friend class adjoint_results_cl;
};

/**
 * Deduces types for constructing \c expressions_cl object.
 * @tparam T_expressions types of expressions
 * @param expressions expressions that will be used in same kernel.
 */
template <typename... T_expressions>
expressions_cl<T_expressions...> expressions(T_expressions&&... expressions) {
  return expressions_cl<T_expressions...>(
      std::forward<T_expressions>(expressions)...);
}

/**
 * Represents results that will be calculated in same kernel.
 * @tparam T_results types of results
 */
template <typename... T_results>
class results_cl {
 protected:
  std::tuple<T_results...> results_;

 public:
  /**
   * Constructor.
   * @param results results that will be calculated in same kernel
   */
  explicit results_cl(T_results&&... results)
      : results_(std::forward<T_results>(results)...) {}

  /**
   * Assigning \c expressions_cl object to \c results_ object generates and
   * executes the kernel that evaluates expressions and stores them into result
   * expressions this object contains.
   * @tparam T_expressions types of expressions
   * @param exprs expressions
   */
  template <typename... T_expressions,
            typename = std::enable_if_t<sizeof...(T_results)
                                        == sizeof...(T_expressions)>>
  void operator=(const expressions_cl<T_expressions...>& exprs) {
    index_apply<sizeof...(T_expressions)>([this, &exprs](auto... Is) {
      assignment_impl(std::tuple_cat(make_assignment_pair(
          std::get<Is>(results_), std::get<Is>(exprs.expressions_))...));
    });
  }

  /**
   * Incrementing \c results_ object by \c expressions_cl object
   * executes the kernel that evaluates expressions and increments results by
   * those expressions.
   * @tparam T_expressions types of expressions
   * @param exprs expressions
   */
  template <typename... T_expressions,
            typename = std::enable_if_t<sizeof...(T_results)
                                        == sizeof...(T_expressions)>>
  void operator+=(const expressions_cl<T_expressions...>& exprs) {
    index_apply<sizeof...(T_expressions)>([this, &exprs](auto... Is) {
      auto tmp = std::tuple_cat(make_assignment_pair(
          std::get<Is>(results_), std::get<Is>(exprs.expressions_))...);
      index_apply<std::tuple_size<decltype(tmp)>::value>(
          [this, &tmp](auto... Is2) {
            assignment_impl(std::make_tuple(std::make_pair(
                std::get<Is2>(tmp).first,
                std::get<Is2>(tmp).first + std::get<Is2>(tmp).second)...));
          });
    });
  }

  /**
   * Generates kernel source for evaluating given expressions into results held
   * by \c this.
   * @tparam T_expressions types of expressions
   * @param exprs expressions to generate kernel source for
   * @return kernel source
   */
  template <typename... T_expressions,
            typename = std::enable_if_t<sizeof...(T_results)
                                        == sizeof...(T_expressions)>>
  std::string get_kernel_source_for_evaluating(
      const expressions_cl<T_expressions...>& exprs) {
    return index_apply<sizeof...(T_expressions)>([this, &exprs](auto... Is) {
      return get_kernel_source_impl(std::tuple_cat(make_assignment_pair(
          std::get<Is>(results_), std::get<Is>(exprs.expressions_))...));
    });
  }

 protected:
  /**
   * Implementation of kernel source generation.
   * @tparam T_res types of results
   * @tparam T_expressions types of expressions
   * @param assignment_pairs pairs if result and expression
   */
  template <typename... T_res, typename... T_expressions>
  static std::string get_kernel_source_impl(
      const std::tuple<std::pair<T_res, T_expressions>...>& assignment_pairs) {
    using impl = typename internal::multi_result_kernel_internal<
        std::tuple_size<std::tuple<T_expressions...>>::value - 1,
        T_res...>::template inner<T_expressions...>;
    static const bool require_specific_local_size = std::max(
        {std::decay_t<T_expressions>::Deriv::require_specific_local_size...});

    name_generator ng;
    std::map<const void*, const char*> generated;
    std::map<const void*, const char*> generated_all;
    kernel_parts parts = impl::generate(generated, generated_all, ng, "i", "j",
                                        assignment_pairs);
    std::string src;
    if (require_specific_local_size) {
      src =
          parts.includes +
          "kernel void calculate(" + parts.args +
          "const int rows, const int cols){\n"
          "const int gid_i = get_global_id(0);\n"
          "const int gid_j = get_global_id(1);\n"
          "const int lid_i = get_local_id(0);\n"
          "const int lsize_i = get_local_size(0);\n"
          "const int gsize_i = get_global_size(0);\n"
          "const int gsize_j = get_global_size(1);\n"
          "const int wg_id_i = get_group_id(0);\n"
          "const int wg_id_j = get_group_id(1);\n"
          "const int n_groups_i = get_num_groups(0);\n"
          + parts.declarations +
          "for(int j = gid_j; j < cols; j+=gsize_j){\n"
          + parts.initialization +
          "for(int i = gid_i; i < rows; i+=gsize_i){\n"
          + parts.body
          + parts.body_suffix +
          "}\n"
          + parts.reduction_1d +
          "}\n"
          + parts.reduction_2d +
          "}\n";
    } else {
      src =
          parts.includes +
          "kernel void calculate(" +
          parts.args.substr(0, parts.args.size() - 2) +
          "){\n"
          "int i = get_global_id(0);\n"
          "int j = get_global_id(1);\n"
          + parts.declarations
          + parts.initialization
          + parts.body
          + parts.body_suffix
          + parts.reduction_1d
          + parts.reduction_2d +
          "}\n";
    }
    return src;
  }

  /**
   * Implementation of assignments of expressions to results
   * @tparam T_res types of results
   * @tparam T_expressions types of expressions
   * @param assignment_pairs pairs if result and expression
   */
  template <typename... T_res, typename... T_expressions>
  static void assignment_impl(
      const std::tuple<std::pair<T_res, T_expressions>...>& assignment_pairs) {
    using T_First_Expr = typename std::remove_reference_t<
        std::tuple_element_t<0, std::tuple<T_expressions...>>>;
    using impl = typename internal::multi_result_kernel_internal<
        std::tuple_size<std::tuple<T_expressions...>>::value - 1,
        T_res...>::template inner<T_expressions...>;

    static const bool any_output = std::max(
        {false, !is_without_output<std::decay_t<T_expressions>>::value...});
    if (!any_output) {
      return;
    }

    static const bool require_specific_local_size = std::max(
        {std::decay_t<T_expressions>::Deriv::require_specific_local_size...});

    int n_rows = std::get<0>(assignment_pairs).second.thread_rows();
    int n_cols = std::get<0>(assignment_pairs).second.thread_cols();
    const char* function = "results_cl.assignment";
    impl::check_assign_dimensions(n_rows, n_cols, assignment_pairs);
    if (n_rows * n_cols == 0) {
      return;
    }
    if (n_rows < 0) {
      invalid_argument(function, "Number of rows of expression", n_rows,
                       " must be nonnegative, but is ",
                       " (broadcasted expressions can not be evaluated)");
    }
    if (n_cols < 0) {
      invalid_argument(function, "Number of columns of expression", n_cols,
                       " must be nonnegative, but is ",
                       " (broadcasted expressions can not be evaluated)");
    }

    std::vector<int> uids;
    std::map<const void*, int> id_map;
    int next_id = 0;
    impl::get_unique_matrix_accesses(uids, id_map, next_id, assignment_pairs);

    try {
      if (impl::kernel_cache_[uids]() == NULL) {
        std::string src = get_kernel_source_impl(assignment_pairs);
        auto opts = opencl_context.base_opts();
        impl::kernel_cache_[uids] = opencl_kernels::compile_kernel(
            "calculate", {view_kernel_helpers, src}, opts);
        opencl_context.register_kernel_cache(&impl::kernel_cache_[uids]);
      }
      cl::Kernel& kernel = impl::kernel_cache_[uids];
      int arg_num = 0;

      std::map<const void*, const char*> generated;
      std::map<const void*, const char*> generated_all;
      impl::set_args(generated, generated_all, kernel, arg_num,
                     assignment_pairs);

      std::vector<cl::Event> events;
      impl::get_clear_events(events, assignment_pairs);
      cl::Event e;
      if (require_specific_local_size) {
        kernel.setArg(arg_num++, n_rows);
        kernel.setArg(arg_num++, n_cols);

        int local = opencl_context.base_opts().at("LOCAL_SIZE_");

        int wgs_rows = internal::colwise_reduction_wgs_rows(n_rows, n_cols);
        int wgs_cols = (n_cols + wgs_rows - 1) / wgs_rows;

        opencl_context.queue().enqueueNDRangeKernel(
            kernel, cl::NullRange, cl::NDRange(local * wgs_rows, wgs_cols),
            cl::NDRange(local, 1), &events, &e);
      } else {
        opencl_context.queue().enqueueNDRangeKernel(kernel, cl::NullRange,
                                                    cl::NDRange(n_rows, n_cols),
                                                    cl::NullRange, &events, &e);
      }
      impl::add_event(e, assignment_pairs);
    } catch (const cl::Error& e) {
      check_opencl_error(function, e);
    }
  }

  /**
   * Implementation of assignments of no expressions to no results
   */
  static void assignment_impl(const std::tuple<>& /*assignment_pairs*/) {}

  /**
   * Makes a std::pair of one result and one expression and wraps it into a
   * tuple.
   * @param result result
   * @param expression expression
   * @return a tuple of pair of result and expression
   */
  template <typename T_result, typename T_expression,
            require_all_not_t<is_without_output<T_expression>,
                              conjunction<internal::is_scalar_check<T_result>,
                                          std::is_arithmetic<std::decay_t<
                                              T_expression>>>>* = nullptr>
  static auto make_assignment_pair(T_result&& result,
                                   T_expression&& expression) {
    return std::make_tuple(
        std::pair<as_operation_cl_t<T_result>, as_operation_cl_t<T_expression>>(
            as_operation_cl(std::forward<T_result>(result)),
            as_operation_cl(std::forward<T_expression>(expression))));
  }

  /**
   * If an expression does not need to be calculated this returns an empty tuple
   * @param result result
   * @param expression expression
   * @return a tuple of pair of result and expression
   */
  template <typename T_result, typename T_expression,
            require_t<is_without_output<T_expression>>* = nullptr>
  static auto make_assignment_pair(T_result&& result,
                                   T_expression&& expression) {
    return std::make_tuple();
  }

  /**
   * Checks on scalars are done separately in this overload instead of in
   * kernel.
   * @param result result - check
   * @param pass bool scalar
   * @return an empty tuple
   */
  template <typename T_check, typename T_pass,
            require_t<internal::is_scalar_check<T_check>>* = nullptr,
            require_integral_t<T_pass>* = nullptr>
  static std::tuple<> make_assignment_pair(T_check&& result, T_pass&& pass) {
    if (!pass) {
      std::stringstream s;
      s << result.function_ << ": " << result.err_variable_ << " = "
        << result.arg_.a_ << ", but it must be " << result.must_be_ << "!";
      throw std::domain_error(s.str());
    }
    return std::make_tuple();
  }
};

/**
 * Deduces types for constructing \c results_cl object.
 * @tparam T_results types of results
 * @param results results that will be calculated in same kernel.
 */
template <typename... T_results>
results_cl<T_results...> results(T_results&&... results) {
  return results_cl<T_results...>(std::forward<T_results>(results)...);
}

// an implementation that needs results and expressions defined (not just
// declared)
template <typename T>
void check_cl_<T>::operator=(bool condition) {
  results(*this) = expressions(condition);
}

/** @}*/
}  // namespace math
}  // namespace stan

#endif
#endif<|MERGE_RESOLUTION|>--- conflicted
+++ resolved
@@ -80,26 +80,6 @@
         expression_cols = n_cols;
         expression_rows = internal::colwise_reduction_wgs_rows(
             expression.thread_rows(), expression_cols);
-<<<<<<< HEAD
-      }
-      if (is_reduction_2d<T_current_expression>::value
-          && expression_cols == -1) {
-        expression_rows = internal::colwise_reduction_wgs_rows(
-            expression.thread_rows(), n_cols);
-        expression_cols = (n_cols + expression_rows - 1) / expression_rows;
-      }
-      if (expression.thread_rows() != -1) {
-        check_size_match(function, "Rows of ", "expression",
-                         expression.thread_rows(), "rows of ",
-                         "first expression", n_rows);
-      } else {
-        expression_rows = n_rows;
-      }
-      if (expression.thread_cols() != -1) {
-        check_size_match(function, "Columns of ", "expression",
-                         expression.thread_cols(), "columns of ",
-                         "first expression", n_cols);
-=======
       } else if (is_reduction_2d<T_current_expression>::value
                  && expression_cols == -1) {
         expression_rows = internal::colwise_reduction_wgs_rows(n_rows, n_cols);
@@ -108,7 +88,6 @@
         } else {
           expression_cols = (n_cols + expression_rows - 1) / expression_rows;
         }
->>>>>>> bd0404db
       } else {
         if (expression.thread_rows() != -1) {
           check_size_match(function, "Rows of ", "expression",
