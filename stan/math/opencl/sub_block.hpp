#ifndef STAN_MATH_OPENCL_SUB_BLOCK_HPP
#define STAN_MATH_OPENCL_SUB_BLOCK_HPP
#ifdef STAN_OPENCL

#include <stan/math/opencl/opencl_context.hpp>
#include <stan/math/opencl/triangular.hpp>
#include <stan/math/opencl/kernels/sub_block.hpp>
#include <stan/math/opencl/matrix_cl.hpp>
#include <stan/math/prim/meta.hpp>
#include <stan/math/prim/scal/err/domain_error.hpp>
#include <CL/cl.hpp>
#include <vector>
#include <algorithm>

namespace stan {
namespace math {

/**
 * Write the contents of A into
 * <code>this</code> starting at the top left of <code>this</code>
 * @param A input matrix
 * @param A_i the offset row in A
 * @param A_j the offset column in A
 * @param this_i the offset row for the matrix to be subset into
 * @param this_j the offset col for the matrix to be subset into
 * @param nrows the number of rows in the submatrix
 * @param ncols the number of columns in the submatrix
 */
<<<<<<< HEAD
inline void matrix_cl::sub_block(const matrix_cl& A, size_t A_i, size_t A_j,
                                 size_t this_i, size_t this_j, size_t nrows,
                                 size_t ncols) try {
=======
template <typename T>
template <TriangularViewCL triangular_view>
inline void matrix_cl<T, enable_if_arithmetic<T>>::sub_block(
    const matrix_cl<T, enable_if_arithmetic<T>>& A, size_t A_i, size_t A_j,
    size_t this_i, size_t this_j, size_t nrows, size_t ncols) try {
>>>>>>> 6d5e51b8
  if (nrows == 0 || ncols == 0) {
    return;
  }
  if ((A_i + nrows) > A.rows() || (A_j + ncols) > A.cols()
      || (this_i + nrows) > this->rows() || (this_j + ncols) > this->cols()) {
    domain_error("sub_block", "submatrix in *this", " is out of bounds", "");
  }
  cl::CommandQueue cmdQueue = opencl_context.queue();
  if (A.triangular_view() == TriangularViewCL::Entire) {
    cl::size_t<3> src_offset
        = opencl::to_size_t<3>({A_i * sizeof(double), A_j, 0});
    cl::size_t<3> dst_offset
        = opencl::to_size_t<3>({this_i * sizeof(double), this_j, 0});
    cl::size_t<3> size
        = opencl::to_size_t<3>({nrows * sizeof(double), ncols, 1});
    std::vector<cl::Event> kernel_events
        = vec_concat(A.write_events(), this->read_write_events());
    cl::Event copy_event;
    cmdQueue.enqueueCopyBufferRect(A.buffer(), this->buffer(), src_offset,
                                   dst_offset, size, A.rows() * sizeof(double),
                                   A.rows() * A.cols() * sizeof(double),
                                   sizeof(double) * this->rows(),
                                   this->rows() * this->cols() * sizeof(double),
                                   &kernel_events, &copy_event);
    A.add_read_event(copy_event);
    this->add_write_event(copy_event);
  } else {
    opencl_kernels::sub_block(cl::NDRange(nrows, ncols), A, *this, A_i, A_j,
                              this_i, this_j, nrows, ncols, A.rows(), A.cols(),
                              this->rows(), this->cols(), A.triangular_view());
  }
  // calculation of extreme sub- and super- diagonal written
  int diag_in_copy = A_i - A_j;
  int copy_low
      = containsNonzeroPart(A.triangular_view_, TriangularViewCL::Lower)
            ? 1 - nrows
            : diag_in_copy;
  int copy_high
      = containsNonzeroPart(A.triangular_view_, TriangularViewCL::Upper)
            ? ncols - 1
            : diag_in_copy;
  int start = this_j - this_i;

  if (start + copy_low < 0) {
    this->triangular_view_
        = combine(this->triangular_view_, TriangularViewCL::Lower);
  } else if (this_i <= 1 && this_j == 0 && nrows + this_i >= rows_
             && ncols >= std::min(rows_, cols_) - 1
             && !containsNonzeroPart(A.triangular_view_,
                                     TriangularViewCL::Lower)) {
    this->triangular_view_
        = commonNonzeroPart(this->triangular_view_, TriangularViewCL::Upper);
  }

  if (start + copy_high > 0) {
    this->triangular_view_
        = combine(this->triangular_view_, TriangularViewCL::Upper);
  } else if (this_i == 0 && this_j <= 1 && ncols + this_j >= cols_
             && nrows >= std::min(rows_, cols_) - 1
             && !containsNonzeroPart(A.triangular_view_,
                                     TriangularViewCL::Upper)) {
    this->triangular_view_
        = commonNonzeroPart(this->triangular_view_, TriangularViewCL::Lower);
  }
} catch (const cl::Error& e) {
  check_opencl_error("copy_submatrix", e);
}

}  // namespace math
}  // namespace stan

#endif
#endif<|MERGE_RESOLUTION|>--- conflicted
+++ resolved
@@ -26,17 +26,10 @@
  * @param nrows the number of rows in the submatrix
  * @param ncols the number of columns in the submatrix
  */
-<<<<<<< HEAD
-inline void matrix_cl::sub_block(const matrix_cl& A, size_t A_i, size_t A_j,
-                                 size_t this_i, size_t this_j, size_t nrows,
-                                 size_t ncols) try {
-=======
 template <typename T>
-template <TriangularViewCL triangular_view>
 inline void matrix_cl<T, enable_if_arithmetic<T>>::sub_block(
     const matrix_cl<T, enable_if_arithmetic<T>>& A, size_t A_i, size_t A_j,
     size_t this_i, size_t this_j, size_t nrows, size_t ncols) try {
->>>>>>> 6d5e51b8
   if (nrows == 0 || ncols == 0) {
     return;
   }
