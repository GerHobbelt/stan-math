#ifndef STAN_MATH_OPENCL_COPY_HPP
#define STAN_MATH_OPENCL_COPY_HPP
#ifdef STAN_OPENCL

#include <stan/math/prim/mat/fun/Eigen.hpp>
#include <stan/math/opencl/buffer_types.hpp>
#include <stan/math/opencl/kernel_cl.hpp>
#include <stan/math/opencl/matrix_cl.hpp>
#include <stan/math/opencl/matrix_cl_view.hpp>
#include <stan/math/opencl/opencl_context.hpp>
#include <stan/math/opencl/kernels/copy.hpp>
#include <stan/math/opencl/kernels/pack.hpp>
#include <stan/math/opencl/kernels/unpack.hpp>
#include <stan/math/opencl/err/check_opencl.hpp>
#include <stan/math/opencl/err/check_triangular.hpp>
#include <stan/math/prim/meta.hpp>
#include <stan/math/prim/scal/err/check_size_match.hpp>
#include <stan/math/prim/arr/fun/vec_concat.hpp>

#include <cl.hpp>
#include <algorithm>
#include <iostream>
#include <type_traits>
#include <vector>

namespace stan {
namespace math {

/**
 * Copies the source Eigen matrix to
 * the destination matrix that is stored
 * on the OpenCL device.
 *
 * @tparam R Compile time rows of the Eigen matrix
 * @tparam C Compile time columns of the Eigen matrix
 * @param src source Eigen matrix
 * @return matrix_cl with a copy of the data in the source matrix
 */
template <typename T, int R, int C, typename = require_arithmetic_t<T>>
inline matrix_cl<T> to_matrix_cl(const Eigen::Matrix<T, R, C>& src) {
  matrix_cl<T> dst(src.rows(), src.cols());
  if (src.size() == 0) {
    return dst;
  }
  try {
    /**
     * Writes the contents of src to the OpenCL buffer
     * starting at the offset 0
     * CL_FALSE denotes that the call is non-blocking
     * This means that future kernels need to know about the copy_event
     * So that they do not execute until this transfer finishes.
     */
    cl::Event copy_event;
    const cl::CommandQueue& queue = opencl_context.queue();
    queue.enqueueWriteBuffer(dst.buffer(), CL_FALSE, 0, sizeof(T) * dst.size(),
                             src.data(), &dst.write_events(), &copy_event);
    dst.add_write_event(copy_event);
  } catch (const cl::Error& e) {
    check_opencl_error("copy Eigen->(OpenCL)", e);
  }
  return dst;
}

/**
 * Copies the source matrix that is stored
 * on the OpenCL device to the destination Eigen
 * matrix.
 *
 * @param src source matrix on the OpenCL device
 * @return Eigen matrix with a copy of the data in the source matrix
 */

template <int R = Eigen::Dynamic, int C = Eigen::Dynamic, typename T,
          typename = require_arithmetic_t<T>>
inline Eigen::Matrix<T, R, C> from_matrix_cl(const matrix_cl<T>& src) {
  Eigen::Matrix<T, R, C> dst(src.rows(), src.cols());
  if (src.size() == 0) {
    return dst;
  }
  try {
    /**
     * Reads the contents of the OpenCL buffer
     * starting at the offset 0 to the Eigen
     * matrix
     * CL_TRUE denotes that the call is blocking
     * We do not want to pass data back to the CPU until all of the jobs
     * called on the source matrix are finished.
     */
    cl::Event copy_event;
    const cl::CommandQueue queue = opencl_context.queue();
    queue.enqueueReadBuffer(src.buffer(), CL_FALSE, 0, sizeof(T) * dst.size(),
                            dst.data(), &src.write_events(), &copy_event);
    copy_event.wait();
    src.clear_write_events();
  } catch (const cl::Error& e) {
    check_opencl_error("copy (OpenCL)->Eigen", e);
  }
  return dst;
}

/**
 * Packs the flat triagnular matrix on the OpenCL device and
 * copies it to the std::vector.
 *
 * @param src the flat triangular source matrix on the OpenCL device
 * @return the packed std::vector
 * @throw <code>std::invalid_argument</code> if the matrix is not triangular
 */
template <typename T, typename = require_arithmetic_t<T>>
inline std::vector<T> packed_copy(const matrix_cl<T>& src) {
  check_triangular("packed_copy", "src", src);
  const int packed_size = src.rows() * (src.rows() + 1) / 2;
  std::vector<T> dst(packed_size);
  if (dst.size() == 0) {
    return dst;
  }
  try {
    const cl::CommandQueue queue = opencl_context.queue();
    matrix_cl<T> packed(packed_size, 1);
    stan::math::opencl_kernels::pack(cl::NDRange(src.rows(), src.rows()),
                                     packed, src, src.rows(), src.rows(),
                                     src.view());
    const std::vector<cl::Event> mat_events
        = vec_concat(packed.read_write_events(), src.write_events());
    cl::Event copy_event;
    queue.enqueueReadBuffer(packed.buffer(), CL_FALSE, 0,
                            sizeof(T) * packed_size, dst.data(), &mat_events,
                            &copy_event);
    copy_event.wait();
    src.clear_write_events();
  } catch (const cl::Error& e) {
    check_opencl_error("packed_copy (OpenCL->std::vector)", e);
  }
  return dst;
}

/**
 * Copies the packed triangular matrix from
 * the source std::vector to an OpenCL buffer and
 * unpacks it to a flat matrix on the OpenCL device.
 *
 * @tparam matrix_view the triangularity of the source matrix
 * @param src the packed source std::vector
 * @param rows the number of rows in the flat matrix
 * @return the destination flat matrix on the OpenCL device
 * @throw <code>std::invalid_argument</code> if the
 * size of the vector does not match the expected size
 * for the packed triangular matrix
 */
<<<<<<< HEAD
template <matrix_cl_view matrix_view, typename Vec,
          require_vector_vt<std::is_arithmetic, Vec>...>
inline auto packed_copy(Vec&& src, int rows) {
  using vec_value_type = value_type_t<Vec>;
  const int packed_size = rows * (rows + 1) / 2;
  check_size_match("copy (packed std::vector -> OpenCL)", "src.size()",
                   src.size(), "rows * (rows + 1) / 2", packed_size);
  matrix_cl<vec_value_type> dst(rows, rows, matrix_view);
=======
template <matrix_cl_view matrix_view, typename T,
          typename = require_arithmetic_t<T>>
inline matrix_cl<T> packed_copy(const std::vector<T>& src, int rows) {
  const int packed_size = rows * (rows + 1) / 2;
  check_size_match("copy (packed std::vector -> OpenCL)", "src.size()",
                   src.size(), "rows * (rows + 1) / 2", packed_size);
  matrix_cl<T> dst(rows, rows, matrix_view);
>>>>>>> 173fec64
  if (dst.size() == 0) {
    return dst;
  }
  try {
<<<<<<< HEAD
    matrix_cl<vec_value_type> packed(packed_size, 1);
    cl::Event packed_event;
    const cl::CommandQueue queue = opencl_context.queue();
    queue.enqueueWriteBuffer(
        packed.buffer(),
        opencl_context.in_order() || std::is_rvalue_reference<Vec&&>::value, 0,
        sizeof(vec_value_type) * packed_size, src.data(), nullptr,
        &packed_event);
=======
    matrix_cl<T> packed(packed_size, 1);
    cl::Event packed_event;
    const cl::CommandQueue queue = opencl_context.queue();
    queue.enqueueWriteBuffer(packed.buffer(), CL_FALSE, 0,
                             sizeof(T) * packed_size, src.data(), nullptr,
                             &packed_event);
>>>>>>> 173fec64
    packed.add_write_event(packed_event);
    stan::math::opencl_kernels::unpack(cl::NDRange(dst.rows(), dst.rows()), dst,
                                       packed, dst.rows(), dst.rows(),
                                       matrix_view);
  } catch (const cl::Error& e) {
    check_opencl_error("packed_copy (std::vector->OpenCL)", e);
  }
  return dst;
}

/**
 * Copies the source matrix to the
 * destination matrix. Both matrices
 * are stored on the OpenCL device.
 *
 * @param src source matrix
 * @return matrix_cl with copies of values in the source matrix
 * @throw <code>std::invalid_argument</code> if the
 * matrices do not have matching dimensions
 */
template <typename T, typename = require_arithmetic_t<T>>
inline matrix_cl<T> copy_cl(const matrix_cl<T>& src) {
  matrix_cl<T> dst(src.rows(), src.cols(), src.view());
  if (src.size() == 0) {
    return dst;
  }
  try {
    /**
     * Copies the contents of the src buffer to the dst buffer
     * see the matrix_cl(matrix_cl&) constructor
     *  for explanation
     */
    cl::CommandQueue queue = opencl_context.queue();
    const std::vector<cl::Event> mat_events
        = vec_concat(dst.read_write_events(), src.write_events());
    cl::Event copy_event;
    queue.enqueueCopyBuffer(src.buffer(), dst.buffer(), 0, 0,
                            sizeof(T) * src.size(), &mat_events, &copy_event);
    dst.add_write_event(copy_event);
    src.add_read_event(copy_event);
  } catch (const cl::Error& e) {
    check_opencl_error("copy_cl (OpenCL)->(OpenCL)", e);
  }
  return dst;
}

/**
 * Copy A 1 by 1 source matrix from the Device to  the host.
 * @tparam T An arithmetic type to pass the value from the OpenCL matrix to.
 * @param src A 1x1 matrix on the device.
 * @return dst Arithmetic to receive the matrix_cl value.
 */
template <typename T, typename = require_arithmetic_t<T>>
inline T from_matrix_cl_error_code(const matrix_cl<T>& src) {
  T dst;
  check_size_match("copy_error_code ((OpenCL) -> (OpenCL))", "src.rows()",
                   src.rows(), "dst.rows()", 1);
  check_size_match("copy_error_code ((OpenCL) -> (OpenCL))", "src.cols()",
                   src.cols(), "dst.cols()", 1);
  try {
    cl::Event copy_event;
    const cl::CommandQueue queue = opencl_context.queue();
    queue.enqueueReadBuffer(src.buffer(), CL_FALSE, 0, sizeof(T), &dst,
                            &src.write_events(), &copy_event);
    copy_event.wait();
    src.clear_write_events();
  } catch (const cl::Error& e) {
    check_opencl_error("copy_error_code (OpenCL)->(OpenCL)", e);
  }
  return dst;
}

/**
 * Copy an arithmetic type to the device.
 * @tparam T An arithmetic type to pass the value from the OpenCL matrix to.
 * @param src Arithmetic to receive the matrix_cl value.
 * @return A 1x1 matrix on the device.
 */
template <typename T, typename = require_arithmetic_t<T>>
inline matrix_cl<T> to_matrix_cl(const T& src) {
  matrix_cl<T> dst(1, 1);
  check_size_match("to_matrix_cl ((OpenCL) -> (OpenCL))", "src.rows()",
                   dst.rows(), "dst.rows()", 1);
  check_size_match("to_matrix_cl ((OpenCL) -> (OpenCL))", "src.cols()",
                   dst.cols(), "dst.cols()", 1);
  try {
    cl::Event copy_event;
    const cl::CommandQueue queue = opencl_context.queue();
    queue.enqueueWriteBuffer(dst.buffer(), CL_FALSE, 0, sizeof(T), &src,
                             &dst.write_events(), &copy_event);
    dst.add_write_event(copy_event);
  } catch (const cl::Error& e) {
    check_opencl_error("to_matrix_cl (OpenCL)->(OpenCL)", e);
  }
  return dst;
}

}  // namespace math
}  // namespace stan
#endif
#endif<|MERGE_RESOLUTION|>--- conflicted
+++ resolved
@@ -147,7 +147,6 @@
  * size of the vector does not match the expected size
  * for the packed triangular matrix
  */
-<<<<<<< HEAD
 template <matrix_cl_view matrix_view, typename Vec,
           require_vector_vt<std::is_arithmetic, Vec>...>
 inline auto packed_copy(Vec&& src, int rows) {
@@ -156,36 +155,18 @@
   check_size_match("copy (packed std::vector -> OpenCL)", "src.size()",
                    src.size(), "rows * (rows + 1) / 2", packed_size);
   matrix_cl<vec_value_type> dst(rows, rows, matrix_view);
-=======
-template <matrix_cl_view matrix_view, typename T,
-          typename = require_arithmetic_t<T>>
-inline matrix_cl<T> packed_copy(const std::vector<T>& src, int rows) {
-  const int packed_size = rows * (rows + 1) / 2;
-  check_size_match("copy (packed std::vector -> OpenCL)", "src.size()",
-                   src.size(), "rows * (rows + 1) / 2", packed_size);
-  matrix_cl<T> dst(rows, rows, matrix_view);
->>>>>>> 173fec64
   if (dst.size() == 0) {
     return dst;
   }
   try {
-<<<<<<< HEAD
     matrix_cl<vec_value_type> packed(packed_size, 1);
     cl::Event packed_event;
     const cl::CommandQueue queue = opencl_context.queue();
     queue.enqueueWriteBuffer(
         packed.buffer(),
-        opencl_context.in_order() || std::is_rvalue_reference<Vec&&>::value, 0,
+        CL_FALSE, 0,
         sizeof(vec_value_type) * packed_size, src.data(), nullptr,
         &packed_event);
-=======
-    matrix_cl<T> packed(packed_size, 1);
-    cl::Event packed_event;
-    const cl::CommandQueue queue = opencl_context.queue();
-    queue.enqueueWriteBuffer(packed.buffer(), CL_FALSE, 0,
-                             sizeof(T) * packed_size, src.data(), nullptr,
-                             &packed_event);
->>>>>>> 173fec64
     packed.add_write_event(packed_event);
     stan::math::opencl_kernels::unpack(cl::NDRange(dst.rows(), dst.rows()), dst,
                                        packed, dst.rows(), dst.rows(),
