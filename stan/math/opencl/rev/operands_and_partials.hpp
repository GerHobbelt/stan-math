#ifndef STAN_MATH_OPENCL_REV_OPERANDS_AND_PARTIALS_HPP
#define STAN_MATH_OPENCL_REV_OPERANDS_AND_PARTIALS_HPP
#ifdef STAN_OPENCL

#include <stan/math/prim/functor/partials_propagator.hpp>
#include <stan/math/prim/meta.hpp>
#include <stan/math/rev/core/var.hpp>
#include <stan/math/opencl/kernel_generator.hpp>
#include <stan/math/opencl/rev/arena_type.hpp>
#include <stan/math/opencl/rev/to_arena.hpp>

namespace stan {
namespace math {
namespace internal {

template <typename Op>
class ops_partials_edge<double, var_value<Op>,
                        require_kernel_expression_lhs_t<Op>> {
 public:
  using partials_t = arena_t<plain_type_t<Op>>;
  partials_t partials_;                       // For univariate use-cases
  broadcast_array<partials_t> partials_vec_;  // For multivariate
  explicit ops_partials_edge(const var_value<Op>& ops)
      : partials_(constant(0.0, ops.vi_->rows(), ops.vi_->cols())),
        partials_vec_(partials_),
        operands_(ops) {}
<<<<<<< HEAD
  inline partials_t partial() noexcept { return partials_; }
  inline var_value<Op> operand() const noexcept { return operands_; }
=======

 private:
  template <typename, typename, typename, typename, typename, typename,
            typename, typename, typename>
  friend class stan::math::operands_and_partials;
>>>>>>> d648ac14
  var_value<Op> operands_;
  static constexpr int size() { return 0; }
};

}  // namespace internal
}  // namespace math
}  // namespace stan
#endif
#endif<|MERGE_RESOLUTION|>--- conflicted
+++ resolved
@@ -17,23 +17,15 @@
 class ops_partials_edge<double, var_value<Op>,
                         require_kernel_expression_lhs_t<Op>> {
  public:
-  using partials_t = arena_t<plain_type_t<Op>>;
+  using partials_t = arena_matrix_cl<value_type_t<Op>>;
   partials_t partials_;                       // For univariate use-cases
   broadcast_array<partials_t> partials_vec_;  // For multivariate
   explicit ops_partials_edge(const var_value<Op>& ops)
       : partials_(constant(0.0, ops.vi_->rows(), ops.vi_->cols())),
         partials_vec_(partials_),
         operands_(ops) {}
-<<<<<<< HEAD
-  inline partials_t partial() noexcept { return partials_; }
-  inline var_value<Op> operand() const noexcept { return operands_; }
-=======
-
- private:
-  template <typename, typename, typename, typename, typename, typename,
-            typename, typename, typename>
-  friend class stan::math::operands_and_partials;
->>>>>>> d648ac14
+  inline auto& partial() noexcept { return partials_; }
+  inline auto& operand() const noexcept { return operands_; }
   var_value<Op> operands_;
   static constexpr int size() { return 0; }
 };
