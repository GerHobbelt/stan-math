#ifndef STAN_MATH_OPENCL_REV_MULTIPLY_HPP
#define STAN_MATH_OPENCL_REV_MULTIPLY_HPP
#ifdef STAN_OPENCL

#include <stan/math/opencl/rev/adjoint_results.hpp>
#include <stan/math/opencl/prim/multiply.hpp>
#include <stan/math/opencl/matrix_cl.hpp>
#include <stan/math/rev/core.hpp>
#include <stan/math/rev/fun/adjoint_of.hpp>
#include <stan/math/rev/fun/value_of.hpp>
#include <stan/math/rev/core/reverse_pass_callback.hpp>
#include <stan/math/prim/fun/value_of.hpp>
#include <stan/math/prim/meta/is_kernel_expression.hpp>

namespace stan {
namespace math {

/**
 * Matrix multiplication of two reverse mode matrices and/or kernel generator
 * expressions.
 * @tparam T_a type of first expression
 * @tparam T_b type of second expression
 * @param A first expression
 * @param B second expression
 * @return Matrix product of given arguments
 */
template <
    typename T_a, typename T_b,
    require_all_nonscalar_prim_or_rev_kernel_expression_t<T_a, T_b>* = nullptr,
    require_any_var_t<T_a, T_b>* = nullptr>
<<<<<<< HEAD
inline auto multiply(const T_a& A, const T_b& B) {
  check_size_match("multiply ((OpenCL))", "A.cols()", A.cols(), "B.rows()",
                   B.rows());
  const arena_t<T_a>& a_arena = A;
  const arena_t<T_b>& b_arena = B;
=======
inline auto multiply(T_a&& A, T_b&& B) {
  check_size_match("multiply ((OpenCL))", "A.cols()", A.cols(), "B.rows()",
                   B.rows());
  arena_t<T_a> a_arena = std::forward<T_a>(A);
  arena_t<T_b> b_arena = std::forward<T_b>(B);
>>>>>>> e684aa6e

  return make_callback_var(
      value_of(a_arena) * value_of(b_arena),
      [a_arena, b_arena](vari_value<matrix_cl<double>>& res) mutable {
        if (!is_constant<T_a>::value) {
          adjoint_of(a_arena) += res.adj() * transpose(value_of(b_arena));
        }
        if (!is_constant<T_b>::value) {
          adjoint_of(b_arena) += transpose(value_of(a_arena)) * res.adj();
        }
      });
}

/**
 * Matrix multiplication of two reverse mode matrices and/or kernel generator
 * expressions.
 * @tparam T_a type of first expression
 * @tparam T_b type of second expression
 * @param A first expression
 * @param B second expression
 * @return Matrix product of given arguments
 */
template <
    typename T_a, typename T_b,
    require_all_nonscalar_prim_or_rev_kernel_expression_t<T_a, T_b>* = nullptr,
    require_any_var_t<T_a, T_b>* = nullptr>
inline auto operator*(const T_a& A, const T_b& B) {
  return multiply(A, B);
}

/**
 * Return matrix multiplied by a scalar.
 *
 * @tparam T1 type of the scalar
 * @tparam T2 type of the matrix or expression
 *
 * @param A scalar
 * @param B matrix
 * @return product of matrix and scalar
 */
template <typename T1, typename T2, require_stan_scalar_t<T1>* = nullptr,
          require_all_nonscalar_prim_or_rev_kernel_expression_t<T2>* = nullptr,
          require_any_var_t<T1, T2>* = nullptr>
<<<<<<< HEAD
inline auto multiply(const T1& A, const T2& B) {
  const arena_t<T1>& a_arena = A;
  const arena_t<T2>& b_arena = B;

  var_value<matrix_cl<double>> res = value_of(a_arena) * value_of(b_arena);
=======
inline auto multiply(const T1& A, T2&& B) {
  arena_t<T2> b_arena = std::forward<T2>(B);
>>>>>>> e684aa6e

  return make_callback_var(
      value_of(A) * value_of(b_arena),
      [A, b_arena](vari_value<matrix_cl<double>>& res) mutable {
        adjoint_results(A, b_arena)
            += expressions(elt_multiply(res.adj(), value_of(b_arena)),
                           value_of(A) * res.adj());
      });
}

/**
 * Return matrix multiplied by a scalar.
 *
 * @tparam T1 type of the matrix or expression
 * @tparam T2 type of the scalar
 *
 * @param A matrix
 * @param B scalar
 * @return product of matrix and scalar
 */
template <typename T1, typename T2, require_stan_scalar_t<T2>* = nullptr,
          require_all_nonscalar_prim_or_rev_kernel_expression_t<T1>* = nullptr,
          require_any_var_t<T1, T2>* = nullptr>
inline auto multiply(const T1& A, const T2& B) {
  return multiply(B, A);
}

}  // namespace math
}  // namespace stan

#endif
#endif<|MERGE_RESOLUTION|>--- conflicted
+++ resolved
@@ -28,19 +28,11 @@
     typename T_a, typename T_b,
     require_all_nonscalar_prim_or_rev_kernel_expression_t<T_a, T_b>* = nullptr,
     require_any_var_t<T_a, T_b>* = nullptr>
-<<<<<<< HEAD
-inline auto multiply(const T_a& A, const T_b& B) {
-  check_size_match("multiply ((OpenCL))", "A.cols()", A.cols(), "B.rows()",
-                   B.rows());
-  const arena_t<T_a>& a_arena = A;
-  const arena_t<T_b>& b_arena = B;
-=======
 inline auto multiply(T_a&& A, T_b&& B) {
   check_size_match("multiply ((OpenCL))", "A.cols()", A.cols(), "B.rows()",
                    B.rows());
   arena_t<T_a> a_arena = std::forward<T_a>(A);
   arena_t<T_b> b_arena = std::forward<T_b>(B);
->>>>>>> e684aa6e
 
   return make_callback_var(
       value_of(a_arena) * value_of(b_arena),
@@ -84,16 +76,8 @@
 template <typename T1, typename T2, require_stan_scalar_t<T1>* = nullptr,
           require_all_nonscalar_prim_or_rev_kernel_expression_t<T2>* = nullptr,
           require_any_var_t<T1, T2>* = nullptr>
-<<<<<<< HEAD
-inline auto multiply(const T1& A, const T2& B) {
-  const arena_t<T1>& a_arena = A;
-  const arena_t<T2>& b_arena = B;
-
-  var_value<matrix_cl<double>> res = value_of(a_arena) * value_of(b_arena);
-=======
 inline auto multiply(const T1& A, T2&& B) {
   arena_t<T2> b_arena = std::forward<T2>(B);
->>>>>>> e684aa6e
 
   return make_callback_var(
       value_of(A) * value_of(b_arena),
