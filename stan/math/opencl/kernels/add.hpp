#ifndef STAN_MATH_OPENCL_KERNELS_ADD_HPP
#define STAN_MATH_OPENCL_KERNELS_ADD_HPP
#ifdef STAN_OPENCL

#include <stan/math/opencl/kernel_cl.hpp>
#include <stan/math/opencl/buffer_types.hpp>

namespace stan {
namespace math {
namespace opencl_kernels {
// \cond
static const char *add_kernel_code = STRINGIFY(
    // \endcond
    /**
     * Matrix addition on the OpenCL device
     *
     * @param[out] C Output matrix.
     * @param[in] A LHS of matrix addition.
     * @param[in] B RHS of matrix addition.
     * @param rows Number of rows for matrix A.
     * @param cols Number of cols for matrix A.
     * @note Code is a <code>const char*</code> held in
     * <code>add_kernel_code.</code>
     * This kernel uses the helper macros available in helpers.cl.
     */
    __kernel void add(__global double *C, __global double *A,
                      __global double *B, unsigned int rows,
                      unsigned int cols) {
      int i = get_global_id(0);
      int j = get_global_id(1);
      if (i < rows && j < cols) {
        C(i, j) = A(i, j) + B(i, j);
      }
    }
    // \cond
);
// \endcond

/**
 * See the docs for \link kernels/add.hpp add() \endlink
 */
<<<<<<< HEAD
const kernel_cl<write_buffer, read_buffer, read_buffer, int, int> add(
    "add", add_kernel_code);
=======
const global_range_kernel<cl::Buffer, cl::Buffer, cl::Buffer, int, int> add(
    "add", {indexing_helpers, add_kernel_code});
>>>>>>> 6965ec52

}  // namespace opencl_kernels
}  // namespace math
}  // namespace stan
#endif
#endif<|MERGE_RESOLUTION|>--- conflicted
+++ resolved
@@ -39,13 +39,8 @@
 /**
  * See the docs for \link kernels/add.hpp add() \endlink
  */
-<<<<<<< HEAD
 const kernel_cl<write_buffer, read_buffer, read_buffer, int, int> add(
-    "add", add_kernel_code);
-=======
-const global_range_kernel<cl::Buffer, cl::Buffer, cl::Buffer, int, int> add(
     "add", {indexing_helpers, add_kernel_code});
->>>>>>> 6965ec52
 
 }  // namespace opencl_kernels
 }  // namespace math
