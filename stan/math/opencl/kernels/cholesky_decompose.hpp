#ifndef STAN_MATH_OPENCL_KERNELS_CHOLESKY_DECOMPOSE_HPP
#define STAN_MATH_OPENCL_KERNELS_CHOLESKY_DECOMPOSE_HPP
#ifdef STAN_OPENCL

#include <stan/math/opencl/kernel_cl.hpp>
#include <stan/math/opencl/buffer_types.hpp>

namespace stan {
namespace math {
namespace opencl_kernels {
// \cond
static const char *cholesky_decompose_kernel_code = STRINGIFY(
    // \endcond
    /**
     * Calculates the Cholesky Decomposition of a matrix on an OpenCL
     *
     * This kernel is run with threads organized in one dimension and
     * in a single thread block. The kernel is best suited for
     * small input matrices as it only utilizes a single streaming
     * multiprocessor. The kernels is used as a part of a blocked
     * cholesky decompose.
     *
     * @param[in] A The input matrix
     * @param[in, out] B The result of cholesky decompositon of A.
     * @param rows The number of rows for A and B.
     * @note Code is a <code>const char*</code> held in
     * <code>cholesky_decompose_kernel_code.</code>
     *  Used in math/opencl/cholesky_decompose.hpp.
     *  This kernel uses the helper macros available in helpers.cl.
     *
     */
    __kernel void cholesky_decompose(__global double *A, __global double *B,
                                     int rows) {
      int local_index = get_local_id(0);
      // Fill B with zeros
      // B is square so checking row length is fine for both i and j
      if (local_index < rows) {
        for (int k = 0; k < rows; k++) {
          B(local_index, k) = 0;
        }
      }
      // The following code is the sequential version of the non-inplace
      // cholesky decomposition. Only the innermost loops are parallelized. The
      // rows are processed sequentially. This loop process all the rows:
      for (int j = 0; j < rows; j++) {
        // First thread calculates the diagonal element
        if (local_index == 0) {
          double sum = 0;
          for (int k = 0; k < j; k++) {
            sum += B(j, k) * B(j, k);
          }
          B(j, j) = sqrt(A(j, j) - sum);
        }
        barrier(CLK_LOCAL_MEM_FENCE);
        // Calculates the rest of the row
        if (local_index >= (j + 1) && local_index < rows) {
          double inner_sum = 0;
          for (int k = 0; k < j; k++) {
            inner_sum += B(local_index, k) * B(j, k);
          }
          B(local_index, j) = (1.0 / B(j, j) * (A(local_index, j) - inner_sum));
        }
        barrier(CLK_LOCAL_MEM_FENCE);
      }
    }
    // \cond
);
// \endcond

/**
 * See the docs for \link kernels/cholesky_decompose.hpp cholesky_decompose()
 * \endlink
 */
<<<<<<< HEAD
const kernel_cl<read_buffer, write_buffer, int> cholesky_decompose(
    "cholesky_decompose", cholesky_decompose_kernel_code);
=======
const local_range_kernel<cl::Buffer, cl::Buffer, int> cholesky_decompose(
    "cholesky_decompose", {indexing_helpers, cholesky_decompose_kernel_code});
>>>>>>> 6965ec52

}  // namespace opencl_kernels
}  // namespace math
}  // namespace stan
#endif
#endif<|MERGE_RESOLUTION|>--- conflicted
+++ resolved
@@ -71,13 +71,8 @@
  * See the docs for \link kernels/cholesky_decompose.hpp cholesky_decompose()
  * \endlink
  */
-<<<<<<< HEAD
 const kernel_cl<read_buffer, write_buffer, int> cholesky_decompose(
-    "cholesky_decompose", cholesky_decompose_kernel_code);
-=======
-const local_range_kernel<cl::Buffer, cl::Buffer, int> cholesky_decompose(
     "cholesky_decompose", {indexing_helpers, cholesky_decompose_kernel_code});
->>>>>>> 6965ec52
 
 }  // namespace opencl_kernels
 }  // namespace math
