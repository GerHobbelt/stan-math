#ifndef STAN_MATH_PRIM_SCAL_PROB_WEIBULL_RNG_HPP
#define STAN_MATH_PRIM_SCAL_PROB_WEIBULL_RNG_HPP

#include <stan/math/prim/scal/err/check_consistent_sizes.hpp>
#include <stan/math/prim/scal/err/check_positive_finite.hpp>
#include <stan/math/prim/scal/meta/max_size.hpp>
#include <stan/math/prim/scal/meta/scalar_seq_view.hpp>
#include <stan/math/prim/scal/meta/VectorBuilder.hpp>
#include <boost/random/weibull_distribution.hpp>
#include <boost/random/variate_generator.hpp>

namespace stan {
namespace math {

/**
 * Return a Weibull random variate for the given shape
 * and scale parameters using the specified random number generator.
 *
 * alpha and sigma can each be a scalar or a one-dimensional container. Any
 * non-scalar inputs must be the same size.
 *
 * @tparam T_shape Type of shape parameter
 * @tparam T_scale Type of scale parameter
 * @tparam RNG type of random number generator
 * @param alpha (Sequence of) positive shape parameter(s)
 * @param sigma (Sequence of) positive scale parameter(s)
 * @param rng random number generator
 * @return (Sequence of) Weibull random variate(s)
 * @throw std::domain_error if alpha is nonpositive or sigma is nonpositive
 * @throw std::invalid_argument if non-scalar arguments are of different
 * sizes
 */
<<<<<<< HEAD
template <typename T_shape, typename T_scale, class RNG>
inline typename VectorBuilder<true, double, T_shape, T_scale>::type weibull_rng(
    const T_shape& alpha, const T_scale& sigma, RNG& rng) {
  using boost::random::weibull_distribution;
  using boost::variate_generator;
=======
template <class RNG>
inline double weibull_rng(double alpha, double sigma, RNG& rng) {
  using boost::random::weibull_distribution;
  using boost::variate_generator;

>>>>>>> bdc75011
  static const char* function = "weibull_rng";

  check_positive_finite(function, "Shape parameter", alpha);
  check_positive_finite(function, "Scale parameter", sigma);
  check_consistent_sizes(function, "Shape parameter", alpha, "Scale Parameter",
                         sigma);

  scalar_seq_view<T_shape> alpha_vec(alpha);
  scalar_seq_view<T_scale> sigma_vec(sigma);
  size_t N = max_size(alpha, sigma);
  VectorBuilder<true, double, T_shape, T_scale> output(N);

  for (size_t n = 0; n < N; ++n) {
    variate_generator<RNG&, weibull_distribution<> > weibull_rng(
        rng, weibull_distribution<>(alpha_vec[n], sigma_vec[n]));
    output[n] = weibull_rng();
  }

  return output.data();
}

}  // namespace math
}  // namespace stan
#endif<|MERGE_RESOLUTION|>--- conflicted
+++ resolved
@@ -30,19 +30,12 @@
  * @throw std::invalid_argument if non-scalar arguments are of different
  * sizes
  */
-<<<<<<< HEAD
 template <typename T_shape, typename T_scale, class RNG>
 inline typename VectorBuilder<true, double, T_shape, T_scale>::type weibull_rng(
     const T_shape& alpha, const T_scale& sigma, RNG& rng) {
   using boost::random::weibull_distribution;
   using boost::variate_generator;
-=======
-template <class RNG>
-inline double weibull_rng(double alpha, double sigma, RNG& rng) {
-  using boost::random::weibull_distribution;
-  using boost::variate_generator;
 
->>>>>>> bdc75011
   static const char* function = "weibull_rng";
 
   check_positive_finite(function, "Shape parameter", alpha);
