#ifndef STAN_MATH_PRIM_SCAL_PROB_GAMMA_RNG_HPP
#define STAN_MATH_PRIM_SCAL_PROB_GAMMA_RNG_HPP

#include <stan/math/prim/scal/err/check_consistent_sizes.hpp>
#include <stan/math/prim/scal/err/check_finite.hpp>
#include <stan/math/prim/scal/err/check_positive_finite.hpp>
#include <stan/math/prim/scal/meta/max_size.hpp>
#include <stan/math/prim/scal/meta/scalar_seq_view.hpp>
#include <stan/math/prim/scal/meta/VectorBuilder.hpp>
#include <boost/random/gamma_distribution.hpp>
#include <boost/random/variate_generator.hpp>

namespace stan {
namespace math {

<<<<<<< HEAD
template <class RNG>
inline double gamma_rng(double alpha, double beta, RNG& rng) {
=======
/**
 * Return a gamma random variate for the given shape and inverse
 * scale parameters using the specified random number generator.
 *
 * alpha and beta can each be a scalar or a one-dimensional container. Any
 * non-scalar inputs must be the same size.
 *
 * @tparam T_shape Type of shape parameter
 * @tparam T_inv Type of inverse scale parameter
 * @tparam RNG type of random number generator
 * @param alpha (Sequence of) positive shape parameter(s)
 * @param beta (Sequence of) positive inverse scale parameter(s)
 * @param rng random number generator
 * @return (Sequence of) gamma random variate(s)
 * @throw std::domain_error if alpha or beta are nonpositive
 * @throw std::invalid_argument if non-scalar arguments are of different
 * sizes
 */
template <typename T_shape, typename T_inv, class RNG>
inline typename VectorBuilder<true, double, T_shape, T_inv>::type gamma_rng(
    const T_shape& alpha, const T_inv& beta, RNG& rng) {
>>>>>>> 5ea9efa6
  using boost::gamma_distribution;
  using boost::variate_generator;

  static const char* function = "gamma_rng";

  check_positive_finite(function, "Shape parameter", alpha);
  check_positive_finite(function, "Inverse scale parameter", beta);
  check_consistent_sizes(function, "Shape parameter", alpha,
                         "Inverse scale Parameter", beta);

  scalar_seq_view<T_shape> alpha_vec(alpha);
  scalar_seq_view<T_inv> beta_vec(beta);
  size_t N = max_size(alpha, beta);
  VectorBuilder<true, double, T_shape, T_inv> output(N);

  for (size_t n = 0; n < N; ++n) {
    // Convert rate (inverse scale) argument to scale for boost
    variate_generator<RNG&, gamma_distribution<> > gamma_rng(
        rng, gamma_distribution<>(alpha_vec[n],
                                  1 / static_cast<double>(beta_vec[n])));
    output[n] = gamma_rng();
  }

  return output.data();
}

}  // namespace math
}  // namespace stan
#endif<|MERGE_RESOLUTION|>--- conflicted
+++ resolved
@@ -13,10 +13,6 @@
 namespace stan {
 namespace math {
 
-<<<<<<< HEAD
-template <class RNG>
-inline double gamma_rng(double alpha, double beta, RNG& rng) {
-=======
 /**
  * Return a gamma random variate for the given shape and inverse
  * scale parameters using the specified random number generator.
@@ -38,7 +34,6 @@
 template <typename T_shape, typename T_inv, class RNG>
 inline typename VectorBuilder<true, double, T_shape, T_inv>::type gamma_rng(
     const T_shape& alpha, const T_inv& beta, RNG& rng) {
->>>>>>> 5ea9efa6
   using boost::gamma_distribution;
   using boost::variate_generator;
 
