#ifndef STAN_MATH_PRIM_SCAL_PROB_STUDENT_T_LCDF_HPP
#define STAN_MATH_PRIM_SCAL_PROB_STUDENT_T_LCDF_HPP

#include <stan/math/prim/meta.hpp>
#include <stan/math/prim/err.hpp>
#include <stan/math/prim/scal/fun/beta.hpp>
#include <stan/math/prim/scal/fun/constants.hpp>
#include <stan/math/prim/scal/fun/digamma.hpp>
#include <stan/math/prim/scal/fun/grad_reg_inc_beta.hpp>
#include <stan/math/prim/scal/fun/inc_beta.hpp>
#include <stan/math/prim/scal/fun/size_zero.hpp>
#include <stan/math/prim/scal/fun/value_of.hpp>
#include <cmath>

namespace stan {
namespace math {

template <typename T_y, typename T_dof, typename T_loc, typename T_scale>
return_type_t<T_y, T_dof, T_loc, T_scale> student_t_lcdf(const T_y& y,
                                                         const T_dof& nu,
                                                         const T_loc& mu,
                                                         const T_scale& sigma) {
  using T_partials_return = partials_return_t<T_y, T_dof, T_loc, T_scale>;

  if (size_zero(y, nu, mu, sigma)) {
    return 0.0;
  }

  static const char* function = "student_t_lcdf";

  T_partials_return P(0.0);

  check_not_nan(function, "Random variable", y);
  check_positive_finite(function, "Degrees of freedom parameter", nu);
  check_finite(function, "Location parameter", mu);
  check_positive_finite(function, "Scale parameter", sigma);

  scalar_seq_view<T_y> y_vec(y);
  scalar_seq_view<T_dof> nu_vec(nu);
  scalar_seq_view<T_loc> mu_vec(mu);
  scalar_seq_view<T_scale> sigma_vec(sigma);
  size_t N = max_size(y, nu, mu, sigma);

  operands_and_partials<T_y, T_dof, T_loc, T_scale> ops_partials(y, nu, mu,
                                                                 sigma);

  // Explicit return for extreme values
  // The gradients are technically ill-defined, but treated as zero
<<<<<<< HEAD
  for (size_t i = 0; i < stan::length(y); i++) {
    if (value_of(y_vec[i]) == NEGATIVE_INFTY) {
=======
  for (size_t i = 0; i < size(y); i++) {
    if (value_of(y_vec[i]) == -std::numeric_limits<double>::infinity()) {
>>>>>>> 65aec14f
      return ops_partials.build(negative_infinity());
    }
  }

  using std::exp;
  using std::log;
  using std::pow;

  T_partials_return digammaHalf = 0;

  VectorBuilder<!is_constant_all<T_dof>::value, T_partials_return, T_dof>
      digamma_vec(size(nu));
  VectorBuilder<!is_constant_all<T_dof>::value, T_partials_return, T_dof>
      digammaNu_vec(size(nu));
  VectorBuilder<!is_constant_all<T_dof>::value, T_partials_return, T_dof>
      digammaNuPlusHalf_vec(size(nu));

  if (!is_constant_all<T_dof>::value) {
    digammaHalf = digamma(0.5);

    for (size_t i = 0; i < size(nu); i++) {
      const T_partials_return nu_dbl = value_of(nu_vec[i]);

      digammaNu_vec[i] = digamma(0.5 * nu_dbl);
      digammaNuPlusHalf_vec[i] = digamma(0.5 + 0.5 * nu_dbl);
    }
  }

  for (size_t n = 0; n < N; n++) {
    // Explicit results for extreme values
    // The gradients are technically ill-defined, but treated as zero
    if (value_of(y_vec[n]) == INFTY) {
      continue;
    }

    const T_partials_return sigma_inv = 1.0 / value_of(sigma_vec[n]);
    const T_partials_return t
        = (value_of(y_vec[n]) - value_of(mu_vec[n])) * sigma_inv;
    const T_partials_return nu_dbl = value_of(nu_vec[n]);
    const T_partials_return q = nu_dbl / (t * t);
    const T_partials_return r = 1.0 / (1.0 + q);
    const T_partials_return J = 2 * r * r * q / t;
    const T_partials_return betaNuHalf = beta(0.5, 0.5 * nu_dbl);
    T_partials_return zJacobian = t > 0 ? -0.5 : 0.5;

    if (q < 2) {
      T_partials_return z
          = inc_beta(0.5 * nu_dbl, (T_partials_return)0.5, 1.0 - r);
      const T_partials_return Pn = t > 0 ? 1.0 - 0.5 * z : 0.5 * z;
      const T_partials_return d_ibeta
          = pow(r, -0.5) * pow(1.0 - r, 0.5 * nu_dbl - 1) / betaNuHalf;

      P += log(Pn);

      if (!is_constant_all<T_y>::value) {
        ops_partials.edge1_.partials_[n]
            += -zJacobian * d_ibeta * J * sigma_inv / Pn;
      }

      if (!is_constant_all<T_dof>::value) {
        T_partials_return g1 = 0;
        T_partials_return g2 = 0;

        grad_reg_inc_beta(g1, g2, 0.5 * nu_dbl, (T_partials_return)0.5, 1.0 - r,
                          digammaNu_vec[n], digammaHalf,
                          digammaNuPlusHalf_vec[n], betaNuHalf);

        ops_partials.edge2_.partials_[n]
            += zJacobian * (d_ibeta * (r / t) * (r / t) + 0.5 * g1) / Pn;
      }

      if (!is_constant_all<T_loc>::value) {
        ops_partials.edge3_.partials_[n]
            += zJacobian * d_ibeta * J * sigma_inv / Pn;
      }
      if (!is_constant_all<T_scale>::value) {
        ops_partials.edge4_.partials_[n]
            += zJacobian * d_ibeta * J * sigma_inv * t / Pn;
      }

    } else {
      T_partials_return z
          = 1.0 - inc_beta((T_partials_return)0.5, 0.5 * nu_dbl, r);
      zJacobian *= -1;

      const T_partials_return Pn = t > 0 ? 1.0 - 0.5 * z : 0.5 * z;

      T_partials_return d_ibeta
          = pow(1.0 - r, 0.5 * nu_dbl - 1) * pow(r, -0.5) / betaNuHalf;

      P += log(Pn);

      if (!is_constant_all<T_y>::value) {
        ops_partials.edge1_.partials_[n]
            += zJacobian * d_ibeta * J * sigma_inv / Pn;
      }

      if (!is_constant_all<T_dof>::value) {
        T_partials_return g1 = 0;
        T_partials_return g2 = 0;

        grad_reg_inc_beta(g1, g2, (T_partials_return)0.5, 0.5 * nu_dbl, r,
                          digammaHalf, digammaNu_vec[n],
                          digammaNuPlusHalf_vec[n], betaNuHalf);

        ops_partials.edge2_.partials_[n]
            += zJacobian * (-d_ibeta * (r / t) * (r / t) + 0.5 * g2) / Pn;
      }

      if (!is_constant_all<T_loc>::value) {
        ops_partials.edge3_.partials_[n]
            += -zJacobian * d_ibeta * J * sigma_inv / Pn;
      }
      if (!is_constant_all<T_scale>::value) {
        ops_partials.edge4_.partials_[n]
            += -zJacobian * d_ibeta * J * sigma_inv * t / Pn;
      }
    }
  }
  return ops_partials.build(P);
}

}  // namespace math
}  // namespace stan
#endif<|MERGE_RESOLUTION|>--- conflicted
+++ resolved
@@ -46,13 +46,8 @@
 
   // Explicit return for extreme values
   // The gradients are technically ill-defined, but treated as zero
-<<<<<<< HEAD
-  for (size_t i = 0; i < stan::length(y); i++) {
+  for (size_t i = 0; i < size(y); i++) {
     if (value_of(y_vec[i]) == NEGATIVE_INFTY) {
-=======
-  for (size_t i = 0; i < size(y); i++) {
-    if (value_of(y_vec[i]) == -std::numeric_limits<double>::infinity()) {
->>>>>>> 65aec14f
       return ops_partials.build(negative_infinity());
     }
   }
