#ifndef STAN_MATH_PRIM_SCAL_ERR_CHECK_3F2_CONVERGES_HPP
#define STAN_MATH_PRIM_SCAL_ERR_CHECK_3F2_CONVERGES_HPP

#include <stan/math/prim/scal/err/check_not_nan.hpp>
#include <stan/math/prim/scal/fun/is_nonpositive_integer.hpp>
#include <stan/math/prim/scal/fun/value_of_rec.hpp>
#include <cmath>
#include <limits>
#include <sstream>
#include <stdexcept>
#include <string>

namespace stan {
  namespace math {

    /**
     * Check if the hypergeometric function (3F2) called with
     * supplied arguments will converge, assuming arguments are
     * finite values.
     *
     * @tparam T_a1 Type of a1
     * @tparam T_a2 Type of a2
     * @tparam T_a3 Type of a3
     * @tparam T_b1 Type of b1
     * @tparam T_b2 Type of b2
     * @tparam T_z Type of z
     *
     * @param function Name of function ultimately relying on 3F2 (for error
     &   messages)
     * @param a1 Variable to check
     * @param a2 Variable to check
     * @param a3 Variable to check
     * @param b1 Variable to check
     * @param b2 Variable to check
     * @param z Variable to check
     *
     * @throw <code>domain_error</code> if 3F2(a1, a2, a3, b1, b2, z)
     *   does not meet convergence conditions, or if any coefficient is NaN.
     */
    template <typename T_a1, typename T_a2, typename T_a3, typename T_b1,
              typename T_b2, typename T_z>
<<<<<<< HEAD
    inline void check_3F2_converges(const char* function,
                                    const T_a1& a1, const T_a2& a2,
                                    const T_a3& a3, const T_b1& b1,
                                    const T_b2& b2, const T_z& z) {
=======
    inline void check_3F2_converges(const std::string& function,
      const T_a1& a1, const T_a2& a2, const T_a3& a3, const T_b1& b1,
      const T_b2& b2, const T_z& z
    ) {
>>>>>>> 6fc8e2a5
      using std::floor;
      using std::fabs;

      check_not_nan("check_3F2_converges", "a1", a1);
      check_not_nan("check_3F2_converges", "a2", a2);
      check_not_nan("check_3F2_converges", "a3", a3);
      check_not_nan("check_3F2_converges", "b1", b1);
      check_not_nan("check_3F2_converges", "b2", b2);
      check_not_nan("check_3F2_converges", "z", z);

      int num_terms = 0;
      bool is_polynomial = false;

      if (is_nonpositive_integer(a1) && fabs(a1) >= num_terms) {
        is_polynomial = true;
        num_terms = floor(fabs(value_of_rec(a1)));
      }
      if (is_nonpositive_integer(a2) && fabs(a2) >= num_terms) {
        is_polynomial = true;
        num_terms = floor(fabs(value_of_rec(a2)));
      }
      if (is_nonpositive_integer(a3) && fabs(a3) >= num_terms) {
        is_polynomial = true;
        num_terms = floor(fabs(value_of_rec(a3)));
      }

      bool is_undefined = (is_nonpositive_integer(b1) &&
        fabs(b1) <= num_terms) || (is_nonpositive_integer(b2) &&
        fabs(b2) <= num_terms);

      if (is_polynomial && !is_undefined)
        return;
      if (fabs(z) < 1.0 && !is_undefined)
        return;
      if (fabs(z) == 1.0 && !is_undefined && b1 + b2 > a1 + a2 + a3)
        return;

      std::stringstream msg;
      msg << "called from function '" << function << "', "
          << "hypergeometric function 3F2 does not meet convergence "
          << "conditions with given arguments. "
          << "a1: " << a1 << ", a2: " << a2 << ", a3: " << a3
          << ", b1: " << b1 << ", b2: " << b2 << ", z: " << z;
      throw std::domain_error(msg.str());
    }

  }
}
#endif<|MERGE_RESOLUTION|>--- conflicted
+++ resolved
@@ -39,17 +39,10 @@
      */
     template <typename T_a1, typename T_a2, typename T_a3, typename T_b1,
               typename T_b2, typename T_z>
-<<<<<<< HEAD
-    inline void check_3F2_converges(const char* function,
+    inline void check_3F2_converges(const std::string& function,
                                     const T_a1& a1, const T_a2& a2,
                                     const T_a3& a3, const T_b1& b1,
                                     const T_b2& b2, const T_z& z) {
-=======
-    inline void check_3F2_converges(const std::string& function,
-      const T_a1& a1, const T_a2& a2, const T_a3& a3, const T_b1& b1,
-      const T_b2& b2, const T_z& z
-    ) {
->>>>>>> 6fc8e2a5
       using std::floor;
       using std::fabs;
 
