--- conflicted
+++ resolved
@@ -30,11 +30,7 @@
  * @tparam T_child type of child type.
  */
 template <template <typename> class T_struct, typename T_child>
-<<<<<<< HEAD
-struct child_type<T_struct<T_child> > {
-=======
 struct child_type<T_struct<T_child>> {
->>>>>>> 54277ffc
   using type = T_child;
 };
 
