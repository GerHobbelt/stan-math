#ifndef STAN_MATH_PRIM_MAT_PROB_MULTI_STUDENT_T_LOG_HPP
#define STAN_MATH_PRIM_MAT_PROB_MULTI_STUDENT_T_LOG_HPP

<<<<<<< HEAD
#include <stan/math/prim/mat/err/check_ldlt_factor.hpp>
#include <stan/math/prim/mat/err/check_symmetric.hpp>
#include <stan/math/prim/mat/fun/multiply.hpp>
#include <stan/math/prim/mat/fun/dot_product.hpp>
#include <stan/math/prim/mat/fun/subtract.hpp>
#include <stan/math/prim/mat/meta/vector_seq_view.hpp>
#include <stan/math/prim/mat/prob/multi_normal_log.hpp>
#include <stan/math/prim/scal/err/check_size_match.hpp>
#include <stan/math/prim/scal/err/check_finite.hpp>
#include <stan/math/prim/scal/err/check_not_nan.hpp>
#include <stan/math/prim/scal/err/check_positive.hpp>
#include <stan/math/prim/scal/fun/constants.hpp>
#include <stan/math/prim/scal/fun/is_inf.hpp>
#include <stan/math/prim/scal/fun/log1p.hpp>
#include <stan/math/prim/scal/meta/include_summand.hpp>
#include <boost/math/special_functions/gamma.hpp>
#include <boost/random/variate_generator.hpp>
#include <cmath>
#include <cstdlib>
=======
#include <stan/math/prim/mat/prob/multi_student_t_lpdf.hpp>
#include <stan/math/prim/scal/meta/return_type.hpp>
>>>>>>> 49bfdded

namespace stan {
  namespace math {

    /**
     * Return the log of the multivariate Student t distribution
     * at the specified arguments.
     *
     * @deprecated use <code>multi_student_t_lpdf</code>
     *
     * @tparam propto Carry out calculations up to a proportion
     */
    template <bool propto,
              typename T_y, typename T_dof, typename T_loc, typename T_scale>
    typename return_type<T_y, T_dof, T_loc, T_scale>::type
    multi_student_t_log(const T_y& y,
                        const T_dof& nu,
                        const T_loc& mu,
                        const T_scale& Sigma) {
<<<<<<< HEAD
      static const char* function("multi_student_t");

      using boost::math::lgamma;
      using std::log;

      typedef typename scalar_type<T_scale>::type T_scale_elem;
      typedef typename return_type<T_y, T_dof, T_loc, T_scale>::type lp_type;
      lp_type lp(0.0);

      check_not_nan(function, "Degrees of freedom parameter", nu);
      check_positive(function, "Degrees of freedom parameter", nu);

      if (is_inf(nu))
        return multi_normal_log(y, mu, Sigma);

      using Eigen::Matrix;
      using std::vector;
      vector_seq_view<T_y> y_vec(y);
      vector_seq_view<T_loc> mu_vec(mu);
      size_t size_vec = max_size_mvt(y, mu);

      int size_y = y_vec[0].size();
      int size_mu = mu_vec[0].size();
      if (size_vec > 1) {
        int size_y_old = size_y;
        int size_y_new;
        for (size_t i = 1, size_ = length_mvt(y); i < size_; i++) {
          int size_y_new = y_vec[i].size();
          check_size_match(function,
                           "Size of one of the vectors of the random variable",
                           size_y_new,
                           "Size of another vector of the random variable",
                           size_y_old);
          size_y_old = size_y_new;
        }
        int size_mu_old = size_mu;
        int size_mu_new;
        for (size_t i = 1, size_ = length_mvt(mu); i < size_; i++) {
          int size_mu_new = mu_vec[i].size();
          check_size_match(function,
                           "Size of one of the vectors "
                           "of the location variable",
                           size_mu_new,
                           "Size of another vector of "
                           "the location variable",
                           size_mu_old);
          size_mu_old = size_mu_new;
        }
        (void) size_y_old;
        (void) size_y_new;
        (void) size_mu_old;
        (void) size_mu_new;
      }

      check_size_match(function,
                       "Size of random variable", size_y,
                       "size of location parameter", size_mu);
      check_size_match(function,
                       "Size of random variable", size_y,
                       "rows of scale parameter", Sigma.rows());
      check_size_match(function,
                       "Size of random variable", size_y,
                       "columns of scale parameter", Sigma.cols());

      for (size_t i = 0; i < size_vec; i++) {
        check_finite(function, "Location parameter", mu_vec[i]);
        check_not_nan(function, "Random variable", y_vec[i]);
      }
      check_symmetric(function, "Scale parameter", Sigma);

      LDLT_factor<T_scale_elem,
                  Eigen::Dynamic, Eigen::Dynamic> ldlt_Sigma(Sigma);
      check_ldlt_factor(function, "LDLT_Factor of scale parameter", ldlt_Sigma);

      if (size_y == 0)
        return lp;

      if (include_summand<propto, T_dof>::value) {
        lp += lgamma(0.5 * (nu + size_y)) * size_vec;
        lp -= lgamma(0.5 * nu) * size_vec;
        lp -= (0.5 * size_y) * log(nu) * size_vec;
      }

      if (include_summand<propto>::value)
        lp -= (0.5 * size_y) * LOG_PI * size_vec;

      using Eigen::Array;

      if (include_summand<propto, T_scale_elem>::value) {
        lp -= 0.5 * log_determinant_ldlt(ldlt_Sigma) * size_vec;
      }

      if (include_summand<propto, T_y, T_dof, T_loc, T_scale_elem>::value) {
        lp_type sum_lp_vec(0.0);
        for (size_t i = 0; i < size_vec; i++) {
          Eigen::Matrix<typename return_type<T_y, T_loc>::type,
                        Eigen::Dynamic, 1> y_minus_mu(size_y);
          for (int j = 0; j < size_y; j++)
            y_minus_mu(j) = y_vec[i](j)-mu_vec[i](j);
          sum_lp_vec += log1p(trace_inv_quad_form_ldlt(ldlt_Sigma, y_minus_mu)
                              / nu);
        }
        lp -= 0.5 * (nu + size_y) * sum_lp_vec;
      }
      return lp;
=======
      return multi_student_t_lpdf<propto,
                                  T_y, T_dof, T_loc, T_scale>(y, nu, mu, Sigma);
>>>>>>> 49bfdded
    }

    /**
     * @deprecated use <code>multi_student_t_lpdf</code>
     */
    template <typename T_y, typename T_dof, typename T_loc, typename T_scale>
    inline
    typename return_type<T_y, T_dof, T_loc, T_scale>::type
    multi_student_t_log(const T_y& y, const T_dof& nu, const T_loc& mu,
                        const T_scale& Sigma) {
      return multi_student_t_lpdf<T_y, T_dof, T_loc, T_scale>(y, nu, mu, Sigma);
    }

  }
}
#endif<|MERGE_RESOLUTION|>--- conflicted
+++ resolved
@@ -1,30 +1,8 @@
 #ifndef STAN_MATH_PRIM_MAT_PROB_MULTI_STUDENT_T_LOG_HPP
 #define STAN_MATH_PRIM_MAT_PROB_MULTI_STUDENT_T_LOG_HPP
 
-<<<<<<< HEAD
-#include <stan/math/prim/mat/err/check_ldlt_factor.hpp>
-#include <stan/math/prim/mat/err/check_symmetric.hpp>
-#include <stan/math/prim/mat/fun/multiply.hpp>
-#include <stan/math/prim/mat/fun/dot_product.hpp>
-#include <stan/math/prim/mat/fun/subtract.hpp>
-#include <stan/math/prim/mat/meta/vector_seq_view.hpp>
-#include <stan/math/prim/mat/prob/multi_normal_log.hpp>
-#include <stan/math/prim/scal/err/check_size_match.hpp>
-#include <stan/math/prim/scal/err/check_finite.hpp>
-#include <stan/math/prim/scal/err/check_not_nan.hpp>
-#include <stan/math/prim/scal/err/check_positive.hpp>
-#include <stan/math/prim/scal/fun/constants.hpp>
-#include <stan/math/prim/scal/fun/is_inf.hpp>
-#include <stan/math/prim/scal/fun/log1p.hpp>
-#include <stan/math/prim/scal/meta/include_summand.hpp>
-#include <boost/math/special_functions/gamma.hpp>
-#include <boost/random/variate_generator.hpp>
-#include <cmath>
-#include <cstdlib>
-=======
 #include <stan/math/prim/mat/prob/multi_student_t_lpdf.hpp>
 #include <stan/math/prim/scal/meta/return_type.hpp>
->>>>>>> 49bfdded
 
 namespace stan {
   namespace math {
@@ -44,116 +22,8 @@
                         const T_dof& nu,
                         const T_loc& mu,
                         const T_scale& Sigma) {
-<<<<<<< HEAD
-      static const char* function("multi_student_t");
-
-      using boost::math::lgamma;
-      using std::log;
-
-      typedef typename scalar_type<T_scale>::type T_scale_elem;
-      typedef typename return_type<T_y, T_dof, T_loc, T_scale>::type lp_type;
-      lp_type lp(0.0);
-
-      check_not_nan(function, "Degrees of freedom parameter", nu);
-      check_positive(function, "Degrees of freedom parameter", nu);
-
-      if (is_inf(nu))
-        return multi_normal_log(y, mu, Sigma);
-
-      using Eigen::Matrix;
-      using std::vector;
-      vector_seq_view<T_y> y_vec(y);
-      vector_seq_view<T_loc> mu_vec(mu);
-      size_t size_vec = max_size_mvt(y, mu);
-
-      int size_y = y_vec[0].size();
-      int size_mu = mu_vec[0].size();
-      if (size_vec > 1) {
-        int size_y_old = size_y;
-        int size_y_new;
-        for (size_t i = 1, size_ = length_mvt(y); i < size_; i++) {
-          int size_y_new = y_vec[i].size();
-          check_size_match(function,
-                           "Size of one of the vectors of the random variable",
-                           size_y_new,
-                           "Size of another vector of the random variable",
-                           size_y_old);
-          size_y_old = size_y_new;
-        }
-        int size_mu_old = size_mu;
-        int size_mu_new;
-        for (size_t i = 1, size_ = length_mvt(mu); i < size_; i++) {
-          int size_mu_new = mu_vec[i].size();
-          check_size_match(function,
-                           "Size of one of the vectors "
-                           "of the location variable",
-                           size_mu_new,
-                           "Size of another vector of "
-                           "the location variable",
-                           size_mu_old);
-          size_mu_old = size_mu_new;
-        }
-        (void) size_y_old;
-        (void) size_y_new;
-        (void) size_mu_old;
-        (void) size_mu_new;
-      }
-
-      check_size_match(function,
-                       "Size of random variable", size_y,
-                       "size of location parameter", size_mu);
-      check_size_match(function,
-                       "Size of random variable", size_y,
-                       "rows of scale parameter", Sigma.rows());
-      check_size_match(function,
-                       "Size of random variable", size_y,
-                       "columns of scale parameter", Sigma.cols());
-
-      for (size_t i = 0; i < size_vec; i++) {
-        check_finite(function, "Location parameter", mu_vec[i]);
-        check_not_nan(function, "Random variable", y_vec[i]);
-      }
-      check_symmetric(function, "Scale parameter", Sigma);
-
-      LDLT_factor<T_scale_elem,
-                  Eigen::Dynamic, Eigen::Dynamic> ldlt_Sigma(Sigma);
-      check_ldlt_factor(function, "LDLT_Factor of scale parameter", ldlt_Sigma);
-
-      if (size_y == 0)
-        return lp;
-
-      if (include_summand<propto, T_dof>::value) {
-        lp += lgamma(0.5 * (nu + size_y)) * size_vec;
-        lp -= lgamma(0.5 * nu) * size_vec;
-        lp -= (0.5 * size_y) * log(nu) * size_vec;
-      }
-
-      if (include_summand<propto>::value)
-        lp -= (0.5 * size_y) * LOG_PI * size_vec;
-
-      using Eigen::Array;
-
-      if (include_summand<propto, T_scale_elem>::value) {
-        lp -= 0.5 * log_determinant_ldlt(ldlt_Sigma) * size_vec;
-      }
-
-      if (include_summand<propto, T_y, T_dof, T_loc, T_scale_elem>::value) {
-        lp_type sum_lp_vec(0.0);
-        for (size_t i = 0; i < size_vec; i++) {
-          Eigen::Matrix<typename return_type<T_y, T_loc>::type,
-                        Eigen::Dynamic, 1> y_minus_mu(size_y);
-          for (int j = 0; j < size_y; j++)
-            y_minus_mu(j) = y_vec[i](j)-mu_vec[i](j);
-          sum_lp_vec += log1p(trace_inv_quad_form_ldlt(ldlt_Sigma, y_minus_mu)
-                              / nu);
-        }
-        lp -= 0.5 * (nu + size_y) * sum_lp_vec;
-      }
-      return lp;
-=======
       return multi_student_t_lpdf<propto,
                                   T_y, T_dof, T_loc, T_scale>(y, nu, mu, Sigma);
->>>>>>> 49bfdded
     }
 
     /**
