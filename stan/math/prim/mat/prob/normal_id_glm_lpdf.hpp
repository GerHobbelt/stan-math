--- conflicted
+++ resolved
@@ -131,15 +131,9 @@
       ops_partials.edge2_.partials_ = mu_derivative * beta_dbl.transpose();
     }
     if (!is_constant_struct<T_beta>::value) {
-<<<<<<< HEAD
       assign_to_matrix_or_broadcast_array(ops_partials.edge4_.partials_,
                                           value_of(x).transpose()
                                           * mu_derivative);
-=======
-      assign_to_matrix_or_broadcast_array(
-          ops_partials.edge3_.partials_,
-          value_of(x).transpose() * mu_derivative);
->>>>>>> 5bedb327
     }
     if (!is_constant_struct<T_alpha>::value) {
       ops_partials.edge3_.partials_[0] = mu_derivative.sum();
