#ifndef STAN_MATH_PRIM_PROB_LKJ_CORR_CHOLESKY_LPDF_HPP
#define STAN_MATH_PRIM_PROB_LKJ_CORR_CHOLESKY_LPDF_HPP

#include <stan/math/prim/meta.hpp>
#include <stan/math/prim/err.hpp>
#include <stan/math/prim/fun/log.hpp>
#include <stan/math/prim/fun/make_nu.hpp>
#include <stan/math/prim/fun/multiply.hpp>
#include <stan/math/prim/fun/to_ref.hpp>
#include <stan/math/prim/prob/lkj_corr_log.hpp>

namespace stan {
namespace math {

// LKJ_Corr(L|eta) [ L Cholesky factor of correlation matrix
//                  eta > 0; eta == 1 <-> uniform]
template <bool propto, typename T_covar, typename T_shape>
return_type_t<T_covar, T_shape> lkj_corr_cholesky_lpdf(const T_covar& L,
                                                       const T_shape& eta) {
  using lp_ret = return_type_t<T_covar, T_shape>;
<<<<<<< HEAD
  static const char* function = "lkj_corr_cholesky_lpdf";
=======
  static constexpr const char* function = "lkj_corr_cholesky_lpdf";
>>>>>>> c12fff9f
  check_positive(function, "Shape parameter", eta);

  const auto& L_ref = to_ref(L);
  check_cholesky_factor(function, "Random variable", L_ref);

  const unsigned int K = L.rows();
  if (K == 0) {
    return 0.0;
  }

  lp_ret lp(0.0);

  if (include_summand<propto, T_shape>::value) {
    lp += do_lkj_constant(eta, K);
  }
  if (include_summand<propto, T_covar, T_shape>::value) {
    const int Km1 = K - 1;
    Eigen::Matrix<value_type_t<T_covar>, Eigen::Dynamic, 1> log_diagonals
        = log(L_ref.diagonal().tail(Km1).array());
    Eigen::Matrix<lp_ret, Eigen::Dynamic, 1> values(Km1);
    for (int k = 0; k < Km1; k++) {
      values(k) = (Km1 - k - 1) * log_diagonals(k);
    }
    if (eta == 1.0 && is_constant_all<scalar_type<T_shape>>::value) {
      lp += sum(values);
      return (lp);
    }
    values += multiply(2.0 * eta - 2.0, log_diagonals);
    lp += sum(values);
  }

  return lp;
}

template <typename T_covar, typename T_shape>
inline return_type_t<T_covar, T_shape> lkj_corr_cholesky_lpdf(
    const T_covar& L, const T_shape& eta) {
  return lkj_corr_cholesky_lpdf<false>(L, eta);
}

}  // namespace math
}  // namespace stan
#endif<|MERGE_RESOLUTION|>--- conflicted
+++ resolved
@@ -18,11 +18,7 @@
 return_type_t<T_covar, T_shape> lkj_corr_cholesky_lpdf(const T_covar& L,
                                                        const T_shape& eta) {
   using lp_ret = return_type_t<T_covar, T_shape>;
-<<<<<<< HEAD
-  static const char* function = "lkj_corr_cholesky_lpdf";
-=======
   static constexpr const char* function = "lkj_corr_cholesky_lpdf";
->>>>>>> c12fff9f
   check_positive(function, "Shape parameter", eta);
 
   const auto& L_ref = to_ref(L);
