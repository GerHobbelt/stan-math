--- conflicted
+++ resolved
@@ -37,17 +37,10 @@
 return_type_t<T_prob> binomial_logit_lpmf(const T_n& n, const T_N& N,
                                           const T_prob& alpha) {
   using T_partials_return = partials_return_t<T_n, T_N, T_prob>;
-<<<<<<< HEAD
-  using T_n_ref = ref_type_if_t<!is_constant<T_n>::value, T_n>;
-  using T_N_ref = ref_type_if_t<!is_constant<T_N>::value, T_N>;
-  using T_alpha_ref = ref_type_if_t<!is_constant<T_prob>::value, T_prob>;
-  static constexpr const char* function = "binomial_logit_lpmf";
-=======
   using T_n_ref = ref_type_if_not_constant_t<T_n>;
   using T_N_ref = ref_type_if_not_constant_t<T_N>;
   using T_alpha_ref = ref_type_if_not_constant_t<T_prob>;
-  static const char* function = "binomial_logit_lpmf";
->>>>>>> c6254fbd
+  static constexpr const char* function = "binomial_logit_lpmf";
   check_consistent_sizes(function, "Successes variable", n,
                          "Population size parameter", N,
                          "Probability parameter", alpha);
