--- conflicted
+++ resolved
@@ -53,16 +53,9 @@
                                                  const T_inv_scale& beta) {
   using T_partials_return = partials_return_t<T_y, T_inv_scale>;
   using T_partials_array = Eigen::Array<T_partials_return, Eigen::Dynamic, 1>;
-<<<<<<< HEAD
-  using T_y_ref = ref_type_if_t<!is_constant<T_y>::value, T_y>;
-  using T_beta_ref
-      = ref_type_if_t<!is_constant<T_inv_scale>::value, T_inv_scale>;
-  static constexpr const char* function = "exponential_lpdf";
-=======
   using T_y_ref = ref_type_if_not_constant_t<T_y>;
   using T_beta_ref = ref_type_if_not_constant_t<T_inv_scale>;
-  static const char* function = "exponential_lpdf";
->>>>>>> c6254fbd
+  static constexpr const char* function = "exponential_lpdf";
   check_consistent_sizes(function, "Random variable", y,
                          "Inverse scale parameter", beta);
   T_y_ref y_ref = y;
