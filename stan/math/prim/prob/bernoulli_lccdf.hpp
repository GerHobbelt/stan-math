--- conflicted
+++ resolved
@@ -7,14 +7,7 @@
 #include <stan/math/prim/fun/constants.hpp>
 #include <stan/math/prim/fun/inv.hpp>
 #include <stan/math/prim/fun/log.hpp>
-<<<<<<< HEAD
-#include <stan/math/prim/fun/max_size.hpp>
-#include <stan/math/prim/fun/scalar_seq_view.hpp>
 #include <stan/math/prim/fun/select.hpp>
-#include <stan/math/prim/fun/size.hpp>
-=======
-#include <stan/math/prim/fun/select.hpp>
->>>>>>> e43fc08c
 #include <stan/math/prim/fun/size_zero.hpp>
 #include <stan/math/prim/functor/partials_propagator.hpp>
 
@@ -42,39 +35,14 @@
   check_consistent_sizes(function, "Random variable", n,
                          "Probability parameter", theta);
   T_theta_ref theta_ref = theta;
-<<<<<<< HEAD
-  const auto& n_arr = as_array_or_scalar(n);
-  check_bounded(function, "Probability parameter", value_of(theta_ref), 0.0,
-                1.0);
-=======
   const auto& n_arr = as_value_column_array_or_scalar(n);
   const auto& theta_arr = as_value_column_array_or_scalar(theta_ref);
   check_bounded(function, "Probability parameter", theta_arr, 0.0, 1.0);
->>>>>>> e43fc08c
 
   if (size_zero(n, theta)) {
     return 0.0;
   }
 
-<<<<<<< HEAD
-  operands_and_partials<T_theta_ref> ops_partials(theta_ref);
-
-  // Explicit return for extreme values
-  // The gradients are technically ill-defined, but treated as zero
-  if (sum(n_arr < 0)) {
-    return ops_partials.build(0.0);
-  } else if (sum(n_arr >= 1)) {
-    return ops_partials.build(NEGATIVE_INFTY);
-  }
-
-  const auto& theta_arr = as_value_column_array_or_scalar(theta_ref);
-
-  if (!is_constant_all<T_prob>::value) {
-    ops_partials.edge1_.partials_ = select(true, inv(theta_arr), n_arr);
-  }
-
-  return ops_partials.build(sum(select(true, log(theta_arr), n_arr)));
-=======
   auto ops_partials = make_partials_propagator(theta_ref);
 
   // Explicit return for extreme values
@@ -94,7 +62,6 @@
   }
 
   return ops_partials.build(sum(log(theta_arr)) * broadcast_n);
->>>>>>> e43fc08c
 }
 
 }  // namespace math
