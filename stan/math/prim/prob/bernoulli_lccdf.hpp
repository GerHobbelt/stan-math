--- conflicted
+++ resolved
@@ -31,12 +31,7 @@
               T_n, T_prob>* = nullptr>
 return_type_t<T_prob> bernoulli_lccdf(const T_n& n, const T_prob& theta) {
   using T_theta_ref = ref_type_t<T_prob>;
-<<<<<<< HEAD
-  using std::log;
-  static constexpr const char* function = "bernoulli_lccdf";
-=======
-  static const char* function = "bernoulli_lccdf";
->>>>>>> 9f2689e9
+  static constexpr char* function = "bernoulli_lccdf";
   check_consistent_sizes(function, "Random variable", n,
                          "Probability parameter", theta);
   T_theta_ref theta_ref = theta;
