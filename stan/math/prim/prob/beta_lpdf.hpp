#ifndef STAN_MATH_PRIM_PROB_BETA_LPDF_HPP
#define STAN_MATH_PRIM_PROB_BETA_LPDF_HPP

#include <stan/math/prim/meta.hpp>
#include <stan/math/prim/err.hpp>
#include <stan/math/prim/fun/constants.hpp>
#include <stan/math/prim/fun/digamma.hpp>
#include <stan/math/prim/fun/lgamma.hpp>
#include <stan/math/prim/fun/log.hpp>
#include <stan/math/prim/fun/log1m.hpp>
#include <stan/math/prim/fun/max_size.hpp>
#include <stan/math/prim/fun/multiply_log.hpp>
#include <stan/math/prim/fun/size.hpp>
#include <stan/math/prim/fun/size_zero.hpp>
#include <stan/math/prim/fun/to_ref.hpp>
#include <stan/math/prim/fun/value_of.hpp>
#include <stan/math/prim/functor/operands_and_partials.hpp>
#include <cmath>

namespace stan {
namespace math {

/** \ingroup prob_dists
 * The log of the beta density for the specified scalar(s) given the specified
 * sample stan::math::size(s). y, alpha, or beta can each either be scalar or a
 * vector. Any vector inputs must be the same length.
 *
 * <p> The result log probability is defined to be the sum of
 * the log probabilities for each observation/alpha/beta triple.
 *
 * Prior sample sizes, alpha and beta, must be greater than 0.
 *
 * @tparam T_y type of scalar outcome
 * @tparam T_scale_succ type of prior scale for successes
 * @tparam T_scale_fail type of prior scale for failures
 * @param y (Sequence of) scalar(s).
 * @param alpha (Sequence of) prior sample stan::math::size(s).
 * @param beta (Sequence of) prior sample stan::math::size(s).
 * @return The log of the product of densities.
 */
template <bool propto, typename T_y, typename T_scale_succ,
          typename T_scale_fail>
return_type_t<T_y, T_scale_succ, T_scale_fail> beta_lpdf(
    const T_y& y, const T_scale_succ& alpha, const T_scale_fail& beta) {
  using T_partials_return = partials_return_t<T_y, T_scale_succ, T_scale_fail>;
  using T_partials_matrix = Eigen::Matrix<T_partials_return, Eigen::Dynamic, 1>;
  using T_y_ref = ref_type_if_t<!is_constant<T_y>::value, T_y>;
  using T_alpha_ref
      = ref_type_if_t<!is_constant<T_scale_succ>::value, T_scale_succ>;
  using T_beta_ref
      = ref_type_if_t<!is_constant<T_scale_fail>::value, T_scale_fail>;
  static const char* function = "beta_lpdf";
  check_consistent_sizes(function, "Random variable", y,
                         "First shape parameter", alpha,
                         "Second shape parameter", beta);
<<<<<<< HEAD

  T_y_ref y_ref = y;
  T_alpha_ref alpha_ref = alpha;
  T_beta_ref beta_ref = beta;

=======
>>>>>>> 461e57f9
  if (size_zero(y, alpha, beta)) {
    return 0;
  }

<<<<<<< HEAD
  T_partials_return logp(0);
  operands_and_partials<T_y_ref, T_alpha_ref, T_beta_ref> ops_partials(
      y_ref, alpha_ref, beta_ref);
=======
  T_y_ref y_ref = y;
  T_alpha_ref alpha_ref = alpha;
  T_beta_ref beta_ref = beta;
>>>>>>> 461e57f9

  const auto& y_col = as_column_vector_or_scalar(y_ref);
  const auto& alpha_col = as_column_vector_or_scalar(alpha_ref);
  const auto& beta_col = as_column_vector_or_scalar(beta_ref);

  const auto& y_arr = as_array_or_scalar(y_col);
  const auto& alpha_arr = as_array_or_scalar(alpha_col);
  const auto& beta_arr = as_array_or_scalar(beta_col);

  ref_type_t<decltype(value_of(y_arr))> y_val = value_of(y_arr);
  ref_type_t<decltype(value_of(alpha_arr))> alpha_val = value_of(alpha_arr);
  ref_type_t<decltype(value_of(beta_arr))> beta_val = value_of(beta_arr);

  check_positive_finite(function, "First shape parameter", alpha_val);
  check_positive_finite(function, "Second shape parameter", beta_val);
  check_bounded(function, "Random variable", y_val, 0, 1);
<<<<<<< HEAD
=======
  if (!include_summand<propto, T_y, T_scale_succ, T_scale_fail>::value) {
    return 0;
  }
>>>>>>> 461e57f9

  const auto& log_y = to_ref(log(y_val));
  const auto& log1m_y = to_ref(log1m(y_val));

  size_t N = max_size(y, alpha, beta);
<<<<<<< HEAD
=======
  T_partials_return logp(0);
>>>>>>> 461e57f9
  if (include_summand<propto, T_scale_succ>::value) {
    logp -= sum(lgamma(alpha_val)) * N / max_size(alpha);
  }
  if (include_summand<propto, T_scale_fail>::value) {
    logp -= sum(lgamma(beta_val)) * N / max_size(beta);
  }
  if (include_summand<propto, T_y, T_scale_succ>::value) {
    logp += sum((alpha_val - 1.0) * log_y) * N / max_size(y, alpha);
  }
  if (include_summand<propto, T_y, T_scale_fail>::value) {
    logp += sum((beta_val - 1.0) * log1m_y) * N / max_size(y, beta);
  }

<<<<<<< HEAD
=======
  operands_and_partials<T_y_ref, T_alpha_ref, T_beta_ref> ops_partials(
      y_ref, alpha_ref, beta_ref);
>>>>>>> 461e57f9
  if (!is_constant_all<T_y>::value) {
    if (is_vector<T_y>::value) {
      ops_partials.edge1_.partials_ = forward_as<T_partials_matrix>(
          (alpha_val - 1) / y_val + (beta_val - 1) / (y_val - 1));
    } else {
      ops_partials.edge1_.partials_[0]
          = sum((alpha_val - 1) / y_val + (beta_val - 1) / (y_val - 1));
    }
  }

  if (include_summand<propto, T_scale_succ, T_scale_fail>::value) {
    const auto& alpha_beta
        = to_ref_if<!is_constant_all<T_scale_succ, T_scale_fail>::value>(
            alpha_val + beta_val);
    logp += sum(lgamma(alpha_beta)) * N / max_size(alpha, beta);
    if (!is_constant_all<T_scale_succ, T_scale_fail>::value) {
      const auto& digamma_alpha_beta
          = to_ref_if < !is_constant_all<T_scale_succ>::value
            && !is_constant_all<T_scale_fail>::value > (digamma(alpha_beta));
      if (!is_constant_all<T_scale_succ>::value) {
        if (is_vector<T_scale_succ>::value) {
          ops_partials.edge2_.partials_ = forward_as<T_partials_matrix>(
              log_y + digamma_alpha_beta - digamma(alpha_val));
        } else {
          ops_partials.edge2_.partials_[0]
              = sum(log_y + digamma_alpha_beta - digamma(alpha_val));
        }
      }
      if (!is_constant_all<T_scale_fail>::value) {
        if (is_vector<T_scale_fail>::value) {
          ops_partials.edge3_.partials_ = forward_as<T_partials_matrix>(
              log1m_y + digamma_alpha_beta - digamma(beta_val));
        } else {
          ops_partials.edge3_.partials_[0]
              = sum(log1m_y + digamma_alpha_beta - digamma(beta_val));
        }
      }
    }
  }
  return ops_partials.build(logp);
}

template <typename T_y, typename T_scale_succ, typename T_scale_fail>
inline return_type_t<T_y, T_scale_succ, T_scale_fail> beta_lpdf(
    const T_y& y, const T_scale_succ& alpha, const T_scale_fail& beta) {
  return beta_lpdf<false>(y, alpha, beta);
}

}  // namespace math
}  // namespace stan
#endif<|MERGE_RESOLUTION|>--- conflicted
+++ resolved
@@ -53,27 +53,13 @@
   check_consistent_sizes(function, "Random variable", y,
                          "First shape parameter", alpha,
                          "Second shape parameter", beta);
-<<<<<<< HEAD
+  if (size_zero(y, alpha, beta)) {
+    return 0;
+  }
 
   T_y_ref y_ref = y;
   T_alpha_ref alpha_ref = alpha;
   T_beta_ref beta_ref = beta;
-
-=======
->>>>>>> 461e57f9
-  if (size_zero(y, alpha, beta)) {
-    return 0;
-  }
-
-<<<<<<< HEAD
-  T_partials_return logp(0);
-  operands_and_partials<T_y_ref, T_alpha_ref, T_beta_ref> ops_partials(
-      y_ref, alpha_ref, beta_ref);
-=======
-  T_y_ref y_ref = y;
-  T_alpha_ref alpha_ref = alpha;
-  T_beta_ref beta_ref = beta;
->>>>>>> 461e57f9
 
   const auto& y_col = as_column_vector_or_scalar(y_ref);
   const auto& alpha_col = as_column_vector_or_scalar(alpha_ref);
@@ -90,21 +76,15 @@
   check_positive_finite(function, "First shape parameter", alpha_val);
   check_positive_finite(function, "Second shape parameter", beta_val);
   check_bounded(function, "Random variable", y_val, 0, 1);
-<<<<<<< HEAD
-=======
   if (!include_summand<propto, T_y, T_scale_succ, T_scale_fail>::value) {
     return 0;
   }
->>>>>>> 461e57f9
 
   const auto& log_y = to_ref(log(y_val));
   const auto& log1m_y = to_ref(log1m(y_val));
 
   size_t N = max_size(y, alpha, beta);
-<<<<<<< HEAD
-=======
   T_partials_return logp(0);
->>>>>>> 461e57f9
   if (include_summand<propto, T_scale_succ>::value) {
     logp -= sum(lgamma(alpha_val)) * N / max_size(alpha);
   }
@@ -118,11 +98,8 @@
     logp += sum((beta_val - 1.0) * log1m_y) * N / max_size(y, beta);
   }
 
-<<<<<<< HEAD
-=======
   operands_and_partials<T_y_ref, T_alpha_ref, T_beta_ref> ops_partials(
       y_ref, alpha_ref, beta_ref);
->>>>>>> 461e57f9
   if (!is_constant_all<T_y>::value) {
     if (is_vector<T_y>::value) {
       ops_partials.edge1_.partials_ = forward_as<T_partials_matrix>(
