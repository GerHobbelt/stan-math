--- conflicted
+++ resolved
@@ -46,7 +46,7 @@
  * @tparam T_y Type of scalar.
  * @tparam T_dof Type of scalar.
  * @tparam T_loc Type of location.
- * @tparam T_scale Type of scale.
+ * @tparam T_covar Type of scale.
  * @return log probability of the multivariate student t distribution.
  */
 template <
@@ -58,8 +58,9 @@
     const T_y& y, const T_dof& nu, const T_loc& mu, const T_covar& L) {
   static const char* function = "multi_student_t_cholesky";
   using T_covar_elem = typename scalar_type<T_covar>::type;
+  using lp_type = return_type_t<T_y, T_dof, T_loc, T_covar>;
   using Eigen::Matrix;
-  using T_return = return_type_t<T_y, T_dof, T_loc, T_covar>;
+    using T_return = return_type_t<T_y, T_dof, T_loc, T_covar>;
   using T_partials_return = partials_return_t<T_y, T_dof, T_loc, T_covar>;
   using matrix_partials_t
       = Eigen::Matrix<T_partials_return, Eigen::Dynamic, Eigen::Dynamic>;
@@ -69,20 +70,12 @@
   using T_y_ref = ref_type_t<T_y>;
   using T_nu_ref = ref_type_t<T_dof>;
   using T_mu_ref = ref_type_t<T_loc>;
-<<<<<<< HEAD
   using T_L_ref = ref_type_t<T_covar>;
-=======
-  using T_L_ref = ref_type_t<T_scale>;
-
-  static constexpr const char* function = "multi_student_t_cholesky";
-  check_not_nan(function, "Degrees of freedom parameter", nu);
-  check_positive(function, "Degrees of freedom parameter", nu);
-  check_finite(function, "Degrees of freedom parameter", nu);
->>>>>>> e8ab2495
 
   check_consistent_sizes_mvt(function, "y", y, "mu", mu);
   size_t num_y = size_mvt(y);
   size_t num_mu = size_mvt(mu);
+
   if (num_y == 0 || num_mu == 0) {
     return 0;
   }
@@ -242,7 +235,7 @@
  * @tparam T_y Type of scalar.
  * @tparam T_dof Type of scalar.
  * @tparam T_loc Type of location.
- * @tparam T_scale Type of scale.
+ * @tparam T_covar Type of scale.
  * @return log probability of the multivariate student t distribution.
  */
 template <bool propto, typename T_y, typename T_dof, typename T_loc,
