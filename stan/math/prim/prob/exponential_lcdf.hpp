--- conflicted
+++ resolved
@@ -24,16 +24,9 @@
 return_type_t<T_y, T_inv_scale> exponential_lcdf(const T_y& y,
                                                  const T_inv_scale& beta) {
   using T_partials_return = partials_return_t<T_y, T_inv_scale>;
-<<<<<<< HEAD
-  using T_y_ref = ref_type_if_t<!is_constant<T_y>::value, T_y>;
-  using T_beta_ref
-      = ref_type_if_t<!is_constant<T_inv_scale>::value, T_inv_scale>;
-  static constexpr const char* function = "exponential_lcdf";
-=======
   using T_y_ref = ref_type_if_not_constant_t<T_y>;
   using T_beta_ref = ref_type_if_not_constant_t<T_inv_scale>;
-  static const char* function = "exponential_lcdf";
->>>>>>> c6254fbd
+  static constexpr const char* function = "exponential_lcdf";
   T_y_ref y_ref = y;
   T_beta_ref beta_ref = beta;
 
