#ifndef STAN_MATH_PRIM_PROB_DOUBLE_EXPONENTIAL_CDF_HPP
#define STAN_MATH_PRIM_PROB_DOUBLE_EXPONENTIAL_CDF_HPP

#include <stan/math/prim/meta.hpp>
#include <stan/math/prim/err.hpp>
#include <stan/math/prim/fun/as_column_vector_or_scalar.hpp>
#include <stan/math/prim/fun/as_array_or_scalar.hpp>
#include <stan/math/prim/fun/as_value_column_array_or_scalar.hpp>
#include <stan/math/prim/fun/eigen_comparisons.hpp>
#include <stan/math/prim/fun/exp.hpp>
#include <stan/math/prim/fun/inv.hpp>
#include <stan/math/prim/fun/max_size.hpp>
#include <stan/math/prim/fun/size_zero.hpp>
#include <stan/math/prim/fun/to_ref.hpp>
#include <stan/math/prim/fun/value_of.hpp>
#include <stan/math/prim/functor/partials_propagator.hpp>
#include <cmath>

namespace stan {
namespace math {

/** \ingroup prob_dists
 * Returns the double exponential cumulative density function. Given
 * containers of matching sizes, returns the product of probabilities.
 *
 * @tparam T_y type of real parameter.
 * @tparam T_loc type of location parameter.
 * @tparam T_scale type of scale parameter.
 * @param y real parameter
 * @param mu location parameter
 * @param sigma scale parameter
 * @return probability or product of probabilities
 * @throw std::domain_error if y is nan, mu is infinite,
 *  or sigma is nonpositive
 */
template <typename T_y, typename T_loc, typename T_scale,
          require_all_not_nonscalar_prim_or_rev_kernel_expression_t<
              T_y, T_loc, T_scale>* = nullptr>
return_type_t<T_y, T_loc, T_scale> double_exponential_cdf(
    const T_y& y, const T_loc& mu, const T_scale& sigma) {
  using T_partials_return = partials_return_t<T_y, T_loc, T_scale>;
  using T_partials_array = Eigen::Array<T_partials_return, Eigen::Dynamic, 1>;
  using T_rep_deriv
      = std::conditional_t<is_vector<T_y>::value || is_vector<T_loc>::value
                               || is_vector<T_scale>::value,
                           T_partials_array, T_partials_return>;
  using std::exp;
<<<<<<< HEAD
  using T_y_ref = ref_type_if_t<!is_constant<T_y>::value, T_y>;
  using T_mu_ref = ref_type_if_t<!is_constant<T_loc>::value, T_loc>;
  using T_sigma_ref = ref_type_if_t<!is_constant<T_scale>::value, T_scale>;
  static constexpr const char* function = "double_exponential_cdf";
=======
  using T_y_ref = ref_type_if_not_constant_t<T_y>;
  using T_mu_ref = ref_type_if_not_constant_t<T_loc>;
  using T_sigma_ref = ref_type_if_not_constant_t<T_scale>;
  static const char* function = "double_exponential_cdf";
>>>>>>> c6254fbd
  T_y_ref y_ref = y;
  T_mu_ref mu_ref = mu;
  T_sigma_ref sigma_ref = sigma;

  T_partials_return cdf(1.0);
  auto ops_partials = make_partials_propagator(y_ref, mu_ref, sigma_ref);

  decltype(auto) y_val = to_ref(as_value_column_array_or_scalar(y_ref));
  decltype(auto) mu_val = to_ref(as_value_column_array_or_scalar(mu_ref));
  decltype(auto) sigma_val = to_ref(as_value_column_array_or_scalar(sigma_ref));

  check_not_nan(function, "Random variable", y_val);
  check_finite(function, "Location parameter", mu_val);
  check_positive_finite(function, "Scale parameter", sigma_val);

  if (size_zero(y, mu, sigma)) {
    return 1.0;
  }

  const auto& inv_sigma = to_ref(inv(sigma_val));
  const auto& scaled_diff = to_ref_if<!is_constant_all<T_scale>::value>(
      (y_val - mu_val) * inv_sigma);
  const auto& exp_scaled_diff = to_ref(exp(scaled_diff));

  T_rep_deriv rep_deriv;
  if (is_vector<T_y>::value || is_vector<T_loc>::value) {
    using array_bool = Eigen::Array<bool, Eigen::Dynamic, 1>;
    cdf = forward_as<array_bool>(y_val < mu_val)
              .select(forward_as<T_partials_array>(exp_scaled_diff * 0.5),
                      1.0 - 0.5 / exp_scaled_diff)
              .prod();
    rep_deriv = forward_as<T_rep_deriv>(
        forward_as<array_bool>(y_val < mu_val)
            .select((cdf * inv_sigma),
                    forward_as<T_partials_array>(cdf * inv_sigma
                                                 / (2 * exp_scaled_diff - 1))));
  } else {
    if (is_vector<T_scale>::value) {
      cdf = forward_as<bool>(y_val < mu_val)
                ? forward_as<T_partials_array>(exp_scaled_diff * 0.5).prod()
                : forward_as<T_partials_array>(1.0 - 0.5 / exp_scaled_diff)
                      .prod();
    } else {
      cdf = forward_as<bool>(y_val < mu_val)
                ? forward_as<T_partials_return>(exp_scaled_diff * 0.5)
                : forward_as<T_partials_return>(1.0 - 0.5 / exp_scaled_diff);
    }
    if (forward_as<bool>(y_val < mu_val)) {
      rep_deriv = cdf * inv_sigma;
    } else {
      rep_deriv = cdf * inv_sigma / (2 * exp_scaled_diff - 1);
    }
  }

  if (!is_constant_all<T_y>::value) {
    partials<0>(ops_partials) = rep_deriv;
  }
  if (!is_constant_all<T_loc>::value) {
    partials<1>(ops_partials) = -rep_deriv;
  }
  if (!is_constant_all<T_scale>::value) {
    partials<2>(ops_partials) = -rep_deriv * scaled_diff;
  }
  return ops_partials.build(cdf);
}

}  // namespace math
}  // namespace stan
#endif<|MERGE_RESOLUTION|>--- conflicted
+++ resolved
@@ -45,17 +45,10 @@
                                || is_vector<T_scale>::value,
                            T_partials_array, T_partials_return>;
   using std::exp;
-<<<<<<< HEAD
-  using T_y_ref = ref_type_if_t<!is_constant<T_y>::value, T_y>;
-  using T_mu_ref = ref_type_if_t<!is_constant<T_loc>::value, T_loc>;
-  using T_sigma_ref = ref_type_if_t<!is_constant<T_scale>::value, T_scale>;
-  static constexpr const char* function = "double_exponential_cdf";
-=======
   using T_y_ref = ref_type_if_not_constant_t<T_y>;
   using T_mu_ref = ref_type_if_not_constant_t<T_loc>;
   using T_sigma_ref = ref_type_if_not_constant_t<T_scale>;
-  static const char* function = "double_exponential_cdf";
->>>>>>> c6254fbd
+  static constexpr const char* function = "double_exponential_cdf";
   T_y_ref y_ref = y;
   T_mu_ref mu_ref = mu;
   T_sigma_ref sigma_ref = sigma;
