#ifndef STAN_MATH_PRIM_META_IS_EIGEN_MATRIX_DYNAMIC_HPP
#define STAN_MATH_PRIM_META_IS_EIGEN_MATRIX_DYNAMIC_HPP

#include <stan/math/prim/fun/Eigen.hpp>
#include <stan/math/prim/meta/bool_constant.hpp>
#include <stan/math/prim/meta/conjunction.hpp>
#include <stan/math/prim/meta/disjunction.hpp>
#include <stan/math/prim/meta/is_base_pointer_convertible.hpp>
#include <stan/math/prim/meta/require_helpers.hpp>
#include <type_traits>

namespace stan {

namespace internal {

/**
 * Underlying implimenation to check if an Eigen matrix has rows or cols not
 *  equal to 1.
 */
template <typename T, bool>
struct is_eigen_matrix_dynamic_impl : std::false_type {};

template <typename T>
struct is_eigen_matrix_dynamic_impl<T, false> : std::false_type {};

template <typename T>
struct is_eigen_matrix_dynamic_impl<T, true>
    : bool_constant<!(T::RowsAtCompileTime == 1 || T::ColsAtCompileTime == 1)> {
};

}  // namespace internal

/**
 * Checks whether type T is derived from Eigen::MatrixBase and has columns and
 * rows not equal to 1. If true this will have a
 * static member function named value with a type of true, else value is false.
 * @tparam T Type to check if it is derived from `MatrixBase` and has more than
 * 1 compile time row and column.
 * @ingroup type_trait
 */
template <typename T>
struct is_eigen_matrix_dynamic
    : bool_constant<internal::is_eigen_matrix_dynamic_impl<
          std::decay_t<T>,
          is_base_pointer_convertible<Eigen::MatrixBase, T>::value>::value> {};

<<<<<<< HEAD
// STAN_ADD_REQUIRE_UNARY(eigen_matrix_dynamic, is_eigen_matrix_dynamic,
// require_eigens_types);
=======
/*! \ingroup require_eigens_types */
/*! \defgroup eigen_matrix_dynamic_types eigen_matrix_dynamic  */
/*! \addtogroup eigen_matrix_dynamic_types */
/*! @{ */

/*! \brief Require type satisfies @ref is_eigen_matrix_dynamic */
/*! @tparam T the type to check */
>>>>>>> e1fcbe8d
template <typename T>
using require_eigen_matrix_dynamic_t
    = require_t<is_eigen_matrix_dynamic<std::decay_t<T>>>;

<<<<<<< HEAD
=======
/*! \brief Require all of the types satisfy @ref is_eigen_matrix_dynamic */
/*! @tparam Types The types that are checked */
>>>>>>> e1fcbe8d
template <typename... Types>
using require_all_eigen_matrix_dynamic_t
    = require_all_t<is_eigen_matrix_dynamic<std::decay_t<Types>>...>;

<<<<<<< HEAD
template <typename... Types>
using require_any_eigen_matrix_dynamic_t
    = require_any_t<is_eigen_matrix_dynamic<std::decay_t<Types>>...>;

// STAN_ADD_REQUIRE_CONTAINER(eigen_matrix_dynamic, is_eigen_matrix_dynamic,
// require_eigens_types);
=======
/*! \brief Require any of the types satisfy @ref is_eigen_matrix_dynamic */
/*! @tparam Types The types that are checked */
template <typename... Types>
using require_any_eigen_matrix_dynamic_t
    = require_any_t<is_eigen_matrix_dynamic<std::decay_t<Types>>...>;
/*! @} */

/*! \ingroup require_eigens_types */
/*! \defgroup eigen_matrix_dynamic_types eigen_matrix_dynamic  */
/*! \addtogroup eigen_matrix_dynamic_types */
/*! @{ */

/*! \brief Require type satisfies @ref is_eigen_matrix_dynamic */
/*! and value type satisfies `TypeCheck` */
/*! @tparam TypeCheck The type trait to check the value type against */
/*! @tparam Check The type to test @ref is_eigen_matrix_dynamic for and whose
 * @ref value_type is checked with `TypeCheck` */
>>>>>>> e1fcbe8d
template <template <class...> class TypeCheck, class... Check>
using require_eigen_matrix_dynamic_vt
    = require_t<container_type_check_base<is_eigen_matrix_dynamic, value_type_t,
                                          TypeCheck, Check...>>;
<<<<<<< HEAD
=======
/*! @} */
>>>>>>> e1fcbe8d

}  // namespace stan

#endif<|MERGE_RESOLUTION|>--- conflicted
+++ resolved
@@ -44,10 +44,6 @@
           std::decay_t<T>,
           is_base_pointer_convertible<Eigen::MatrixBase, T>::value>::value> {};
 
-<<<<<<< HEAD
-// STAN_ADD_REQUIRE_UNARY(eigen_matrix_dynamic, is_eigen_matrix_dynamic,
-// require_eigens_types);
-=======
 /*! \ingroup require_eigens_types */
 /*! \defgroup eigen_matrix_dynamic_types eigen_matrix_dynamic  */
 /*! \addtogroup eigen_matrix_dynamic_types */
@@ -55,28 +51,16 @@
 
 /*! \brief Require type satisfies @ref is_eigen_matrix_dynamic */
 /*! @tparam T the type to check */
->>>>>>> e1fcbe8d
 template <typename T>
 using require_eigen_matrix_dynamic_t
     = require_t<is_eigen_matrix_dynamic<std::decay_t<T>>>;
 
-<<<<<<< HEAD
-=======
 /*! \brief Require all of the types satisfy @ref is_eigen_matrix_dynamic */
 /*! @tparam Types The types that are checked */
->>>>>>> e1fcbe8d
 template <typename... Types>
 using require_all_eigen_matrix_dynamic_t
     = require_all_t<is_eigen_matrix_dynamic<std::decay_t<Types>>...>;
 
-<<<<<<< HEAD
-template <typename... Types>
-using require_any_eigen_matrix_dynamic_t
-    = require_any_t<is_eigen_matrix_dynamic<std::decay_t<Types>>...>;
-
-// STAN_ADD_REQUIRE_CONTAINER(eigen_matrix_dynamic, is_eigen_matrix_dynamic,
-// require_eigens_types);
-=======
 /*! \brief Require any of the types satisfy @ref is_eigen_matrix_dynamic */
 /*! @tparam Types The types that are checked */
 template <typename... Types>
@@ -94,15 +78,11 @@
 /*! @tparam TypeCheck The type trait to check the value type against */
 /*! @tparam Check The type to test @ref is_eigen_matrix_dynamic for and whose
  * @ref value_type is checked with `TypeCheck` */
->>>>>>> e1fcbe8d
 template <template <class...> class TypeCheck, class... Check>
 using require_eigen_matrix_dynamic_vt
     = require_t<container_type_check_base<is_eigen_matrix_dynamic, value_type_t,
                                           TypeCheck, Check...>>;
-<<<<<<< HEAD
-=======
 /*! @} */
->>>>>>> e1fcbe8d
 
 }  // namespace stan
 
