--- conflicted
+++ resolved
@@ -86,10 +86,6 @@
 template <typename T>
 struct is_eigen_col_vector : internal::is_eigen_col_vector_impl<T> {};
 
-<<<<<<< HEAD
-// STAN_ADD_REQUIRE_UNARY(eigen_col_vector, is_eigen_col_vector,
-// require_eigens_types);
-=======
 /*! \ingroup require_eigens_types */
 /*! \defgroup eigen_col_vector_types eigen_col_vector  */
 /*! \addtogroup eigen_col_vector_types */
@@ -97,28 +93,16 @@
 
 /*! \brief Require type satisfies @ref is_eigen_col_vector */
 /*! @tparam T the type to check */
->>>>>>> e1fcbe8d
 template <typename T>
 using require_eigen_col_vector_t
     = require_t<is_eigen_col_vector<std::decay_t<T>>>;
 
-<<<<<<< HEAD
-=======
 /*! \brief Require type does not satisfy @ref is_eigen_col_vector */
 /*! @tparam T the type to check */
->>>>>>> e1fcbe8d
 template <typename T>
 using require_not_eigen_col_vector_t
     = require_not_t<is_eigen_col_vector<std::decay_t<T>>>;
 
-<<<<<<< HEAD
-template <typename... Types>
-using require_all_eigen_col_vector_t
-    = require_all_t<is_eigen_col_vector<std::decay_t<Types>>...>;
-
-// STAN_ADD_REQUIRE_CONTAINER(eigen_col_vector, is_eigen_col_vector,
-// require_eigens_types);
-=======
 /*! \brief Require all of the types satisfy @ref is_eigen_col_vector */
 /*! @tparam Types The types that are checked */
 template <typename... Types>
@@ -136,15 +120,11 @@
 /*! @tparam TypeCheck The type trait to check the value type against */
 /*! @tparam Check The type to test @ref is_eigen_col_vector for and whose @ref
  * value_type is checked with `TypeCheck` */
->>>>>>> e1fcbe8d
 template <template <class...> class TypeCheck, class... Check>
 using require_eigen_col_vector_vt
     = require_t<container_type_check_base<is_eigen_col_vector, value_type_t,
                                           TypeCheck, Check...>>;
-<<<<<<< HEAD
-=======
-/*! @} */
->>>>>>> e1fcbe8d
+/*! @} */
 
 /** \ingroup type_trait
  * If the input type T has a static comple time constant type
@@ -155,18 +135,6 @@
 template <typename T>
 struct is_col_vector : internal::is_col_vector_impl<T> {};
 
-<<<<<<< HEAD
-// STAN_ADD_REQUIRE_UNARY(col_vector, is_col_vector, require_eigens_types);
-template <typename T>
-using require_col_vector_t = require_t<is_col_vector<std::decay_t<T>>>;
-
-template <typename T>
-using require_not_col_vector_t = require_not_t<is_col_vector<std::decay_t<T>>>;
-
-template <typename... Types>
-using require_all_col_vector_t
-    = require_all_t<is_col_vector<std::decay_t<Types>>...>;
-=======
 /*! \ingroup require_eigens_types */
 /*! \defgroup col_vector_types col_vector  */
 /*! \addtogroup col_vector_types */
@@ -188,9 +156,7 @@
 using require_all_col_vector_t
     = require_all_t<is_col_vector<std::decay_t<Types>>...>;
 /*! @} */
->>>>>>> e1fcbe8d
-
-// STAN_ADD_REQUIRE_CONTAINER(col_vector, is_col_vector, require_eigens_types);
+
 /** \ingroup type_trait
  * If the input type T is an eigen matrix with 1 column at compile time this
  * has a static member with a value of true. Else this has a static
@@ -199,13 +165,6 @@
 template <typename T>
 struct is_eigen_row_vector : internal::is_eigen_row_vector_impl<T> {};
 
-<<<<<<< HEAD
-// STAN_ADD_REQUIRE_UNARY(eigen_row_vector, is_eigen_row_vector,
-// require_eigens_types);
-template <typename T>
-using require_eigen_row_vector_t
-    = require_t<is_eigen_row_vector<std::decay_t<T>>>;
-=======
 /*! \ingroup require_eigens_types */
 /*! \defgroup eigen_row_vector_types eigen_row_vector  */
 /*! \addtogroup eigen_row_vector_types */
@@ -217,10 +176,7 @@
 using require_eigen_row_vector_t
     = require_t<is_eigen_row_vector<std::decay_t<T>>>;
 /*! @} */
->>>>>>> e1fcbe8d
-
-// STAN_ADD_REQUIRE_CONTAINER(eigen_row_vector, is_eigen_row_vector,
-// require_eigens_types);
+
 /** \ingroup type_trait
  * If the input type T has a static comple time constant type
  * `RowsAtCompileTime` equal to 1 this
@@ -230,10 +186,6 @@
 template <typename T>
 struct is_row_vector : internal::is_row_vector_impl<T> {};
 
-<<<<<<< HEAD
-// STAN_ADD_REQUIRE_UNARY(row_vector, is_row_vector, require_eigens_types);
-// STAN_ADD_REQUIRE_CONTAINER(row_vector, is_row_vector, require_eigens_types);
-=======
 /*! \ingroup require_eigens_types */
 /*! \defgroup row_vector_types row_vector  */
 /*! \addtogroup row_vector_types */
@@ -245,7 +197,6 @@
 using require_row_vector_t = require_t<is_row_vector<std::decay_t<T>>>;
 /*! @} */
 
->>>>>>> e1fcbe8d
 /** \ingroup type_trait
  * If the input type T is an eigen matrix with 1 column or 1 row at compile time
  * this has a static member with a value of true. Else this has a static
@@ -255,12 +206,6 @@
 struct is_eigen_vector : bool_constant<is_eigen_col_vector<T>::value
                                        || is_eigen_row_vector<T>::value> {};
 
-<<<<<<< HEAD
-// STAN_ADD_REQUIRE_UNARY(eigen_vector, is_eigen_vector, require_eigens_types);
-template <typename T>
-using require_eigen_vector_t = require_t<is_eigen_vector<std::decay_t<T>>>;
-
-=======
 /*! \ingroup require_eigens_types */
 /*! \defgroup eigen_vector_types eigen_vector  */
 /*! \addtogroup eigen_vector_types */
@@ -273,46 +218,28 @@
 
 /*! \brief Require type does not satisfy @ref is_eigen_vector */
 /*! @tparam T the type to check */
->>>>>>> e1fcbe8d
 template <typename T>
 using require_not_eigen_vector_t
     = require_not_t<is_eigen_vector<std::decay_t<T>>>;
 
-<<<<<<< HEAD
-=======
 /*! \brief Require all of the types satisfy @ref is_eigen_vector */
 /*! @tparam Types The types that are checked */
->>>>>>> e1fcbe8d
 template <typename... Types>
 using require_all_eigen_vector_t
     = require_all_t<is_eigen_vector<std::decay_t<Types>>...>;
 
-<<<<<<< HEAD
-=======
 /*! \brief Require any of the types satisfy @ref is_eigen_vector */
 /*! @tparam Types The types that are checked */
->>>>>>> e1fcbe8d
 template <typename... Types>
 using require_any_eigen_vector_t
     = require_any_t<is_eigen_vector<std::decay_t<Types>>...>;
 
-<<<<<<< HEAD
-=======
 /*! \brief Require none of the types satisfy @ref is_eigen_vector */
 /*! @tparam Types The types that are checked */
->>>>>>> e1fcbe8d
 template <typename... Types>
 using require_all_not_eigen_vector_t
     = require_all_not_t<is_eigen_vector<std::decay_t<Types>>...>;
 
-<<<<<<< HEAD
-template <typename... Types>
-using require_any_not_eigen_vector_t
-    = require_any_not_t<is_eigen_vector<std::decay_t<Types>>...>;
-
-// STAN_ADD_REQUIRE_CONTAINER(eigen_vector, is_eigen_vector,
-// require_eigens_types);
-=======
 /*! \brief Require at least one of the types do not satisfy @ref is_eigen_vector
  */
 /*! @tparam Types The types that are checked */
@@ -331,160 +258,123 @@
 /*! @tparam TypeCheck The type trait to check the value type against */
 /*! @tparam Check The type to test @ref is_eigen_vector for and whose @ref
  * value_type is checked with `TypeCheck` */
->>>>>>> e1fcbe8d
 template <template <class...> class TypeCheck, class... Check>
 using require_eigen_vector_vt
     = require_t<container_type_check_base<is_eigen_vector, value_type_t,
                                           TypeCheck, Check...>>;
 
-<<<<<<< HEAD
-=======
 /*! \brief Require type does not satisfy @ref is_eigen_vector or */
 /*! value type does not satisfy `TypeCheck` */
 /*! @tparam TypeCheck The type trait to check the value type against */
 /*! @tparam Check The type to test @ref is_eigen_vector for and whose @ref
  * value_type is checked with `TypeCheck` */
->>>>>>> e1fcbe8d
 template <template <class...> class TypeCheck, class... Check>
 using require_not_eigen_vector_vt
     = require_not_t<container_type_check_base<is_eigen_vector, value_type_t,
                                               TypeCheck, Check...>>;
 
-<<<<<<< HEAD
-=======
 /*! \brief Require any of the types satisfy @ref is_eigen_vector */
 /*! and any of the value types satisfy `TypeCheck` */
 /*! @tparam TypeCheck The type trait to check the value type against */
 /*! @tparam Check The type to test @ref is_eigen_vector for and whose @ref
  * value_type is checked with `TypeCheck` */
->>>>>>> e1fcbe8d
 template <template <class...> class TypeCheck, class... Check>
 using require_any_eigen_vector_vt
     = require_any_t<container_type_check_base<is_eigen_vector, value_type_t,
                                               TypeCheck, Check>...>;
 
-<<<<<<< HEAD
-=======
 /*! \brief Require at least one of the types does not satisfy @ref
  * is_eigen_vector */
 /*! and none of the value types satisfy `TypeCheck` */
 /*! @tparam TypeCheck The type trait to check the value type against */
 /*! @tparam Check The type to test @ref is_eigen_vector for and whose @ref
  * value_type is checked with `TypeCheck` */
->>>>>>> e1fcbe8d
 template <template <class...> class TypeCheck, class... Check>
 using require_any_not_eigen_vector_vt
     = require_any_not_t<container_type_check_base<is_eigen_vector, value_type_t,
                                                   TypeCheck, Check>...>;
 
-<<<<<<< HEAD
-=======
 /*! \brief Require all of the types satisfy @ref is_eigen_vector */
 /*! and all of the value types satisfy `TypeCheck` */
 /*! @tparam TypeCheck The type trait to check the value type against */
 /*! @tparam Check The type to test @ref is_eigen_vector for and whose @ref
  * value_type is checked with `TypeCheck` */
->>>>>>> e1fcbe8d
 template <template <class...> class TypeCheck, class... Check>
 using require_all_eigen_vector_vt
     = require_all_t<container_type_check_base<is_eigen_vector, value_type_t,
                                               TypeCheck, Check>...>;
 
-<<<<<<< HEAD
-=======
 /*! \brief Require none of the types satisfy @ref is_eigen_vector */
 /*! and none of the value types satisfy `TypeCheck` */
 /*! @tparam TypeCheck The type trait to check the value type against */
 /*! @tparam Check The type to test @ref is_eigen_vector for and whose @ref
  * value_type is checked with `TypeCheck` */
->>>>>>> e1fcbe8d
 template <template <class...> class TypeCheck, class... Check>
 using require_all_not_eigen_vector_vt
     = require_all_not_t<container_type_check_base<is_eigen_vector, value_type_t,
                                                   TypeCheck, Check>...>;
 
-<<<<<<< HEAD
-=======
 /*! \brief Require type satisfies @ref is_eigen_vector */
 /*! and scalar type satisfies `TypeCheck` */
 /*! @tparam TypeCheck The type trait to check the scalar type against */
 /*! @tparam Check The type to test @ref is_eigen_vector for and whose @ref
  * scalar_type is checked with `TypeCheck` */
->>>>>>> e1fcbe8d
 template <template <class...> class TypeCheck, class... Check>
 using require_eigen_vector_st
     = require_t<container_type_check_base<is_eigen_vector, scalar_type_t,
                                           TypeCheck, Check...>>;
 
-<<<<<<< HEAD
-=======
 /*! \brief Require type does not satisfy @ref is_eigen_vector */
 /*! or scalar type does not satisfy `TypeCheck` */
 /*! @tparam TypeCheck The type trait to check the scalar type against */
 /*! @tparam Check The type to test @ref is_eigen_vector for and whose @ref
  * scalar_type is checked with `TypeCheck` */
->>>>>>> e1fcbe8d
 template <template <class...> class TypeCheck, class... Check>
 using require_not_eigen_vector_st
     = require_not_t<container_type_check_base<is_eigen_vector, scalar_type_t,
                                               TypeCheck, Check...>>;
 
-<<<<<<< HEAD
-=======
 /*! \brief Require any of the types satisfy @ref is_eigen_vector */
 /*! and any scalar type satisfies `TypeCheck` */
 /*! @tparam TypeCheck The type trait to check the scalar type against */
 /*! @tparam Check The type to test @ref is_eigen_vector for and whose @ref
  * scalar_type is checked with `TypeCheck` */
->>>>>>> e1fcbe8d
 template <template <class...> class TypeCheck, class... Check>
 using require_any_eigen_vector_st
     = require_any_t<container_type_check_base<is_eigen_vector, scalar_type_t,
                                               TypeCheck, Check>...>;
 
-<<<<<<< HEAD
-=======
 /*! \brief Require at least one of the types does not satisfy @ref
  * is_eigen_vector */
 /*! and any scalar type does not satisfy `TypeCheck` */
 /*! @tparam TypeCheck The type trait to check the scalar type against */
 /*! @tparam Check The type to test @ref is_eigen_vector for and whose @ref
  * scalar_type is checked with `TypeCheck` */
->>>>>>> e1fcbe8d
 template <template <class...> class TypeCheck, class... Check>
 using require_any_not_eigen_vector_st
     = require_any_not_t<container_type_check_base<
         is_eigen_vector, scalar_type_t, TypeCheck, Check>...>;
 
-<<<<<<< HEAD
-=======
 /*! \brief Require all of the types does not satisfy @ref is_eigen_vector */
 /*! and all scalar types satisfy `TypeCheck` */
 /*! @tparam TypeCheck The type trait to check the scalar type against */
 /*! @tparam Check The type to test @ref is_eigen_vector for and whose @ref
  * scalar_type is checked with `TypeCheck` */
->>>>>>> e1fcbe8d
 template <template <class...> class TypeCheck, class... Check>
 using require_all_eigen_vector_st
     = require_all_t<container_type_check_base<is_eigen_vector, scalar_type_t,
                                               TypeCheck, Check>...>;
 
-<<<<<<< HEAD
-=======
 /*! \brief Require none of the types satisfy @ref is_eigen_vector */
 /*! and none of the scalar types satisfy `TypeCheck` */
 /*! @tparam TypeCheck The type trait to check the scalar type against */
 /*! @tparam Check The type to test @ref is_eigen_vector for and whose @ref
  * scalar_type is checked with `TypeCheck` */
->>>>>>> e1fcbe8d
 template <template <class...> class TypeCheck, class... Check>
 using require_all_not_eigen_vector_st
     = require_all_not_t<container_type_check_base<
         is_eigen_vector, scalar_type_t, TypeCheck, Check>...>;
-<<<<<<< HEAD
-=======
-/*! @} */
->>>>>>> e1fcbe8d
+/*! @} */
 
 /**
  * Require `Row` is a row vector and `Col` is a column vector.
@@ -530,21 +420,6 @@
                     || (is_var<T>::value
                         && is_eigen_vector<value_type_t<T>>::value)> {};
 
-<<<<<<< HEAD
-// STAN_ADD_REQUIRE_UNARY(vector, is_vector, require_std);
-template <typename T>
-using require_vector_t = require_t<is_vector<std::decay_t<T>>>;
-
-template <typename T>
-using require_not_vector_t = require_not_t<is_vector<std::decay_t<T>>>;
-
-template <typename... Types>
-using require_all_vector_t = require_all_t<is_vector<std::decay_t<Types>>...>;
-
-template <typename... Types>
-using require_any_vector_t = require_any_t<is_vector<std::decay_t<Types>>...>;
-
-=======
 /*! \ingroup require_std */
 /*! \defgroup vector_types vector  */
 /*! \addtogroup vector_types */
@@ -572,18 +447,10 @@
 
 /*! \brief Require none of the types satisfy @ref is_vector */
 /*! @tparam Types The types that are checked */
->>>>>>> e1fcbe8d
 template <typename... Types>
 using require_all_not_vector_t
     = require_all_not_t<is_vector<std::decay_t<Types>>...>;
 
-<<<<<<< HEAD
-template <typename... Types>
-using require_any_not_vector_t
-    = require_any_not_t<is_vector<std::decay_t<Types>>...>;
-
-// STAN_ADD_REQUIRE_CONTAINER(vector, is_vector, require_std);
-=======
 /*! \brief Require at least one of the types do not satisfy @ref is_vector */
 /*! @tparam Types The types that are checked */
 template <typename... Types>
@@ -601,146 +468,109 @@
 /*! @tparam TypeCheck The type trait to check the value type against */
 /*! @tparam Check The type to test @ref is_vector for and whose @ref value_type
  * is checked with `TypeCheck` */
->>>>>>> e1fcbe8d
 template <template <class...> class TypeCheck, class... Check>
 using require_vector_vt = require_t<
     container_type_check_base<is_vector, value_type_t, TypeCheck, Check...>>;
 
-<<<<<<< HEAD
-=======
 /*! \brief Require type does not satisfy @ref is_vector or */
 /*! value type does not satisfy `TypeCheck` */
 /*! @tparam TypeCheck The type trait to check the value type against */
 /*! @tparam Check The type to test @ref is_vector for and whose @ref value_type
  * is checked with `TypeCheck` */
->>>>>>> e1fcbe8d
 template <template <class...> class TypeCheck, class... Check>
 using require_not_vector_vt = require_not_t<
     container_type_check_base<is_vector, value_type_t, TypeCheck, Check...>>;
 
-<<<<<<< HEAD
-=======
 /*! \brief Require any of the types satisfy @ref is_vector */
 /*! and any of the value types satisfy `TypeCheck` */
 /*! @tparam TypeCheck The type trait to check the value type against */
 /*! @tparam Check The type to test @ref is_vector for and whose @ref value_type
  * is checked with `TypeCheck` */
->>>>>>> e1fcbe8d
 template <template <class...> class TypeCheck, class... Check>
 using require_any_vector_vt = require_any_t<
     container_type_check_base<is_vector, value_type_t, TypeCheck, Check>...>;
 
-<<<<<<< HEAD
-=======
 /*! \brief Require at least one of the types does not satisfy @ref is_vector */
 /*! and none of the value types satisfy `TypeCheck` */
 /*! @tparam TypeCheck The type trait to check the value type against */
 /*! @tparam Check The type to test @ref is_vector for and whose @ref value_type
  * is checked with `TypeCheck` */
->>>>>>> e1fcbe8d
 template <template <class...> class TypeCheck, class... Check>
 using require_any_not_vector_vt = require_any_not_t<
     container_type_check_base<is_vector, value_type_t, TypeCheck, Check>...>;
 
-<<<<<<< HEAD
-=======
 /*! \brief Require all of the types satisfy @ref is_vector */
 /*! and all of the value types satisfy `TypeCheck` */
 /*! @tparam TypeCheck The type trait to check the value type against */
 /*! @tparam Check The type to test @ref is_vector for and whose @ref value_type
  * is checked with `TypeCheck` */
->>>>>>> e1fcbe8d
 template <template <class...> class TypeCheck, class... Check>
 using require_all_vector_vt = require_all_t<
     container_type_check_base<is_vector, value_type_t, TypeCheck, Check>...>;
 
-<<<<<<< HEAD
-=======
 /*! \brief Require none of the types satisfy @ref is_vector */
 /*! and none of the value types satisfy `TypeCheck` */
 /*! @tparam TypeCheck The type trait to check the value type against */
 /*! @tparam Check The type to test @ref is_vector for and whose @ref value_type
  * is checked with `TypeCheck` */
->>>>>>> e1fcbe8d
 template <template <class...> class TypeCheck, class... Check>
 using require_all_not_vector_vt = require_all_not_t<
     container_type_check_base<is_vector, value_type_t, TypeCheck, Check>...>;
 
-<<<<<<< HEAD
-=======
 /*! \brief Require type satisfies @ref is_vector */
 /*! and scalar type satisfies `TypeCheck` */
 /*! @tparam TypeCheck The type trait to check the scalar type against */
 /*! @tparam Check The type to test @ref is_vector for and whose @ref scalar_type
  * is checked with `TypeCheck` */
->>>>>>> e1fcbe8d
 template <template <class...> class TypeCheck, class... Check>
 using require_vector_st = require_t<
     container_type_check_base<is_vector, scalar_type_t, TypeCheck, Check...>>;
 
-<<<<<<< HEAD
-=======
 /*! \brief Require type does not satisfy @ref is_vector */
 /*! or scalar type does not satisfy `TypeCheck` */
 /*! @tparam TypeCheck The type trait to check the scalar type against */
 /*! @tparam Check The type to test @ref is_vector for and whose @ref scalar_type
  * is checked with `TypeCheck` */
->>>>>>> e1fcbe8d
 template <template <class...> class TypeCheck, class... Check>
 using require_not_vector_st = require_not_t<
     container_type_check_base<is_vector, scalar_type_t, TypeCheck, Check...>>;
 
-<<<<<<< HEAD
-=======
 /*! \brief Require any of the types satisfy @ref is_vector */
 /*! and any scalar type satisfies `TypeCheck` */
 /*! @tparam TypeCheck The type trait to check the scalar type against */
 /*! @tparam Check The type to test @ref is_vector for and whose @ref scalar_type
  * is checked with `TypeCheck` */
->>>>>>> e1fcbe8d
 template <template <class...> class TypeCheck, class... Check>
 using require_any_vector_st = require_any_t<
     container_type_check_base<is_vector, scalar_type_t, TypeCheck, Check>...>;
 
-<<<<<<< HEAD
-=======
 /*! \brief Require at least one of the types does not satisfy @ref is_vector */
 /*! and any scalar type does not satisfy `TypeCheck` */
 /*! @tparam TypeCheck The type trait to check the scalar type against */
 /*! @tparam Check The type to test @ref is_vector for and whose @ref scalar_type
  * is checked with `TypeCheck` */
->>>>>>> e1fcbe8d
 template <template <class...> class TypeCheck, class... Check>
 using require_any_not_vector_st = require_any_not_t<
     container_type_check_base<is_vector, scalar_type_t, TypeCheck, Check>...>;
 
-<<<<<<< HEAD
-=======
 /*! \brief Require all of the types does not satisfy @ref is_vector */
 /*! and all scalar types satisfy `TypeCheck` */
 /*! @tparam TypeCheck The type trait to check the scalar type against */
 /*! @tparam Check The type to test @ref is_vector for and whose @ref scalar_type
  * is checked with `TypeCheck` */
->>>>>>> e1fcbe8d
 template <template <class...> class TypeCheck, class... Check>
 using require_all_vector_st = require_all_t<
     container_type_check_base<is_vector, scalar_type_t, TypeCheck, Check>...>;
 
-<<<<<<< HEAD
+/*! \brief Require none of the types satisfy @ref is_vector */
+/*! and none of the scalar types satisfy `TypeCheck` */
+/*! @tparam TypeCheck The type trait to check the scalar type against */
+/*! @tparam Check The type to test @ref is_vector for and whose @ref scalar_type
+ * is checked with `TypeCheck` */
 template <template <class...> class TypeCheck, class... Check>
 using require_all_not_vector_st = require_all_not_t<
     container_type_check_base<is_vector, scalar_type_t, TypeCheck, Check>...>;
-=======
-/*! \brief Require none of the types satisfy @ref is_vector */
-/*! and none of the scalar types satisfy `TypeCheck` */
-/*! @tparam TypeCheck The type trait to check the scalar type against */
-/*! @tparam Check The type to test @ref is_vector for and whose @ref scalar_type
- * is checked with `TypeCheck` */
-template <template <class...> class TypeCheck, class... Check>
-using require_all_not_vector_st = require_all_not_t<
-    container_type_check_base<is_vector, scalar_type_t, TypeCheck, Check>...>;
-/*! @} */
->>>>>>> e1fcbe8d
+/*! @} */
 
 namespace internal {
 
@@ -789,15 +619,6 @@
   using type = typename std::decay_t<T>::value_type;
 };
 
-<<<<<<< HEAD
-// STAN_ADD_REQUIRE_UNARY(std_vector, is_std_vector, require_std);
-template <typename T>
-using require_std_vector_t = require_t<is_std_vector<std::decay_t<T>>>;
-
-template <typename T>
-using require_not_std_vector_t = require_not_t<is_std_vector<std::decay_t<T>>>;
-
-=======
 /*! \ingroup require_std */
 /*! \defgroup std_vector_types std_vector  */
 /*! \addtogroup std_vector_types */
@@ -815,36 +636,22 @@
 
 /*! \brief Require all of the types satisfy @ref is_std_vector */
 /*! @tparam Types The types that are checked */
->>>>>>> e1fcbe8d
 template <typename... Types>
 using require_all_std_vector_t
     = require_all_t<is_std_vector<std::decay_t<Types>>...>;
 
-<<<<<<< HEAD
-=======
 /*! \brief Require any of the types satisfy @ref is_std_vector */
 /*! @tparam Types The types that are checked */
->>>>>>> e1fcbe8d
 template <typename... Types>
 using require_any_std_vector_t
     = require_any_t<is_std_vector<std::decay_t<Types>>...>;
 
-<<<<<<< HEAD
-=======
 /*! \brief Require none of the types satisfy @ref is_std_vector */
 /*! @tparam Types The types that are checked */
->>>>>>> e1fcbe8d
 template <typename... Types>
 using require_all_not_std_vector_t
     = require_all_not_t<is_std_vector<std::decay_t<Types>>...>;
 
-<<<<<<< HEAD
-template <typename... Types>
-using require_any_not_std_vector_t
-    = require_any_not_t<is_std_vector<std::decay_t<Types>>...>;
-
-// STAN_ADD_REQUIRE_CONTAINER(std_vector, is_std_vector, require_std);
-=======
 /*! \brief Require at least one of the types do not satisfy @ref is_std_vector
  */
 /*! @tparam Types The types that are checked */
@@ -863,160 +670,123 @@
 /*! @tparam TypeCheck The type trait to check the value type against */
 /*! @tparam Check The type to test @ref is_std_vector for and whose @ref
  * value_type is checked with `TypeCheck` */
->>>>>>> e1fcbe8d
 template <template <class...> class TypeCheck, class... Check>
 using require_std_vector_vt
     = require_t<container_type_check_base<is_std_vector, value_type_t,
                                           TypeCheck, Check...>>;
 
-<<<<<<< HEAD
-=======
 /*! \brief Require type does not satisfy @ref is_std_vector or */
 /*! value type does not satisfy `TypeCheck` */
 /*! @tparam TypeCheck The type trait to check the value type against */
 /*! @tparam Check The type to test @ref is_std_vector for and whose @ref
  * value_type is checked with `TypeCheck` */
->>>>>>> e1fcbe8d
 template <template <class...> class TypeCheck, class... Check>
 using require_not_std_vector_vt
     = require_not_t<container_type_check_base<is_std_vector, value_type_t,
                                               TypeCheck, Check...>>;
 
-<<<<<<< HEAD
-=======
 /*! \brief Require any of the types satisfy @ref is_std_vector */
 /*! and any of the value types satisfy `TypeCheck` */
 /*! @tparam TypeCheck The type trait to check the value type against */
 /*! @tparam Check The type to test @ref is_std_vector for and whose @ref
  * value_type is checked with `TypeCheck` */
->>>>>>> e1fcbe8d
 template <template <class...> class TypeCheck, class... Check>
 using require_any_std_vector_vt
     = require_any_t<container_type_check_base<is_std_vector, value_type_t,
                                               TypeCheck, Check>...>;
 
-<<<<<<< HEAD
-=======
 /*! \brief Require at least one of the types does not satisfy @ref is_std_vector
  */
 /*! and none of the value types satisfy `TypeCheck` */
 /*! @tparam TypeCheck The type trait to check the value type against */
 /*! @tparam Check The type to test @ref is_std_vector for and whose @ref
  * value_type is checked with `TypeCheck` */
->>>>>>> e1fcbe8d
 template <template <class...> class TypeCheck, class... Check>
 using require_any_not_std_vector_vt
     = require_any_not_t<container_type_check_base<is_std_vector, value_type_t,
                                                   TypeCheck, Check>...>;
 
-<<<<<<< HEAD
-=======
 /*! \brief Require all of the types satisfy @ref is_std_vector */
 /*! and all of the value types satisfy `TypeCheck` */
 /*! @tparam TypeCheck The type trait to check the value type against */
 /*! @tparam Check The type to test @ref is_std_vector for and whose @ref
  * value_type is checked with `TypeCheck` */
->>>>>>> e1fcbe8d
 template <template <class...> class TypeCheck, class... Check>
 using require_all_std_vector_vt
     = require_all_t<container_type_check_base<is_std_vector, value_type_t,
                                               TypeCheck, Check>...>;
 
-<<<<<<< HEAD
-=======
 /*! \brief Require none of the types satisfy @ref is_std_vector */
 /*! and none of the value types satisfy `TypeCheck` */
 /*! @tparam TypeCheck The type trait to check the value type against */
 /*! @tparam Check The type to test @ref is_std_vector for and whose @ref
  * value_type is checked with `TypeCheck` */
->>>>>>> e1fcbe8d
 template <template <class...> class TypeCheck, class... Check>
 using require_all_not_std_vector_vt
     = require_all_not_t<container_type_check_base<is_std_vector, value_type_t,
                                                   TypeCheck, Check>...>;
 
-<<<<<<< HEAD
-=======
 /*! \brief Require type satisfies @ref is_std_vector */
 /*! and scalar type satisfies `TypeCheck` */
 /*! @tparam TypeCheck The type trait to check the scalar type against */
 /*! @tparam Check The type to test @ref is_std_vector for and whose @ref
  * scalar_type is checked with `TypeCheck` */
->>>>>>> e1fcbe8d
 template <template <class...> class TypeCheck, class... Check>
 using require_std_vector_st
     = require_t<container_type_check_base<is_std_vector, scalar_type_t,
                                           TypeCheck, Check...>>;
 
-<<<<<<< HEAD
-=======
 /*! \brief Require type does not satisfy @ref is_std_vector */
 /*! or scalar type does not satisfy `TypeCheck` */
 /*! @tparam TypeCheck The type trait to check the scalar type against */
 /*! @tparam Check The type to test @ref is_std_vector for and whose @ref
  * scalar_type is checked with `TypeCheck` */
->>>>>>> e1fcbe8d
 template <template <class...> class TypeCheck, class... Check>
 using require_not_std_vector_st
     = require_not_t<container_type_check_base<is_std_vector, scalar_type_t,
                                               TypeCheck, Check...>>;
 
-<<<<<<< HEAD
-=======
 /*! \brief Require any of the types satisfy @ref is_std_vector */
 /*! and any scalar type satisfies `TypeCheck` */
 /*! @tparam TypeCheck The type trait to check the scalar type against */
 /*! @tparam Check The type to test @ref is_std_vector for and whose @ref
  * scalar_type is checked with `TypeCheck` */
->>>>>>> e1fcbe8d
 template <template <class...> class TypeCheck, class... Check>
 using require_any_std_vector_st
     = require_any_t<container_type_check_base<is_std_vector, scalar_type_t,
                                               TypeCheck, Check>...>;
 
-<<<<<<< HEAD
-=======
 /*! \brief Require at least one of the types does not satisfy @ref is_std_vector
  */
 /*! and any scalar type does not satisfy `TypeCheck` */
 /*! @tparam TypeCheck The type trait to check the scalar type against */
 /*! @tparam Check The type to test @ref is_std_vector for and whose @ref
  * scalar_type is checked with `TypeCheck` */
->>>>>>> e1fcbe8d
 template <template <class...> class TypeCheck, class... Check>
 using require_any_not_std_vector_st
     = require_any_not_t<container_type_check_base<is_std_vector, scalar_type_t,
                                                   TypeCheck, Check>...>;
 
-<<<<<<< HEAD
-=======
 /*! \brief Require all of the types does not satisfy @ref is_std_vector */
 /*! and all scalar types satisfy `TypeCheck` */
 /*! @tparam TypeCheck The type trait to check the scalar type against */
 /*! @tparam Check The type to test @ref is_std_vector for and whose @ref
  * scalar_type is checked with `TypeCheck` */
->>>>>>> e1fcbe8d
 template <template <class...> class TypeCheck, class... Check>
 using require_all_std_vector_st
     = require_all_t<container_type_check_base<is_std_vector, scalar_type_t,
                                               TypeCheck, Check>...>;
 
-<<<<<<< HEAD
-=======
 /*! \brief Require none of the types satisfy @ref is_std_vector */
 /*! and none of the scalar types satisfy `TypeCheck` */
 /*! @tparam TypeCheck The type trait to check the scalar type against */
 /*! @tparam Check The type to test @ref is_std_vector for and whose @ref
  * scalar_type is checked with `TypeCheck` */
->>>>>>> e1fcbe8d
 template <template <class...> class TypeCheck, class... Check>
 using require_all_not_std_vector_st
     = require_all_not_t<container_type_check_base<is_std_vector, scalar_type_t,
                                                   TypeCheck, Check>...>;
-<<<<<<< HEAD
-=======
-/*! @} */
->>>>>>> e1fcbe8d
+/*! @} */
 
 }  // namespace stan
 #endif