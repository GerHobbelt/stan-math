#ifndef STAN_MATH_PRIM_META_IS_VAR_EIGEN
#define STAN_MATH_PRIM_META_IS_VAR_EIGEN

#include <stan/math/prim/meta/conjunction.hpp>
#include <stan/math/prim/meta/disjunction.hpp>
#include <stan/math/prim/meta/is_var.hpp>
#include <stan/math/prim/meta/is_eigen.hpp>

namespace stan {
/**
 * Check if a type is a `var_value` whose `value_type` is derived from
 * `Eigen::EigenBase`
 * @tparam T type to check.
 * @ingroup type_trait
 */
template <typename T>
struct is_var_eigen
    : bool_constant<
          math::conjunction<is_var<T>, is_eigen<value_type_t<T>>>::value> {};

<<<<<<< HEAD
// STAN_ADD_REQUIRE_UNARY(var_eigen, is_var_eigen, require_eigens_types);
// STAN_ADD_REQUIRE_UNARY_INNER(var_eigen, is_var_eigen, require_eigens_types);
=======
>>>>>>> e1fcbe8d
}  // namespace stan

#endif<|MERGE_RESOLUTION|>--- conflicted
+++ resolved
@@ -18,11 +18,6 @@
     : bool_constant<
           math::conjunction<is_var<T>, is_eigen<value_type_t<T>>>::value> {};
 
-<<<<<<< HEAD
-// STAN_ADD_REQUIRE_UNARY(var_eigen, is_var_eigen, require_eigens_types);
-// STAN_ADD_REQUIRE_UNARY_INNER(var_eigen, is_var_eigen, require_eigens_types);
-=======
->>>>>>> e1fcbe8d
 }  // namespace stan
 
 #endif