--- conflicted
+++ resolved
@@ -55,27 +55,6 @@
   using type = std::complex<typename std::decay_t<T>::value_type>;
 };
 
-<<<<<<< HEAD
-// STAN_ADD_REQUIRE_UNARY(complex, is_complex, require_stan_scalar_complex);
-template <typename T>
-using require_complex_t = require_t<is_complex<std::decay_t<T>>>;
-
-template <typename T>
-using require_not_complex_t = require_not_t<is_complex<std::decay_t<T>>>;
-
-template <typename... Types>
-using require_all_complex_t = require_all_t<is_complex<std::decay_t<Types>>...>;
-
-template <typename... Types>
-using require_any_complex_t = require_any_t<is_complex<std::decay_t<Types>>...>;
-
-template <typename... Types>
-using require_all_not_complex_t
-    = require_all_not_t<is_complex<std::decay_t<Types>>...>;
-
-// STAN_ADD_REQUIRE_UNARY_INNER(complex, is_complex,
-// require_stan_scalar_complex);
-=======
 /*! \ingroup require_stan_scalar_complex */
 /*! \defgroup complex_types complex  */
 /*! \addtogroup complex_types */
@@ -119,23 +98,16 @@
 
 /*! \brief Require value type does not satisfy @ref is_complex */
 /*! @tparam T A type with a valid overload of @ref value_type available */
->>>>>>> e1fcbe8d
 template <typename T>
 using require_not_vt_complex
     = require_not_t<is_complex<value_type_t<std::decay_t<T>>>>;
 
-<<<<<<< HEAD
-template <typename T>
-using require_not_st_complex
-    = require_not_t<is_complex<scalar_type_t<std::decay_t<T>>>>;
-=======
 /*! \brief Require scalar type does not satisfy @ref is_complex */
 /*! @tparam T A type with a valid overload of @ref scalar_type available */
 template <typename T>
 using require_not_st_complex
     = require_not_t<is_complex<scalar_type_t<std::decay_t<T>>>>;
 /*! @} */
->>>>>>> e1fcbe8d
 
 /**
  * If the `value_type` of the type `T` is of type
