#ifndef STAN_MATH_PRIM_META_IS_EIGEN_MATRIX_BASE_HPP
#define STAN_MATH_PRIM_META_IS_EIGEN_MATRIX_BASE_HPP

#include <stan/math/prim/fun/Eigen.hpp>
#include <stan/math/prim/meta/bool_constant.hpp>
#include <stan/math/prim/meta/is_base_pointer_convertible.hpp>
#include <stan/math/prim/meta/require_helpers.hpp>
#include <type_traits>

namespace stan {

/**
 * Checks whether type T is derived from Eigen::MatrixBase.
 * If true this will have a static member function named value with a type
 * of true, else value is false.
 * @tparam T Type to check if it is derived from `MatrixBase`
 * @tparam Enable used for SFINAE deduction.
 * @ingroup type_trait
 */
template <typename T>
struct is_eigen_matrix_base
    : bool_constant<is_base_pointer_convertible<Eigen::MatrixBase, T>::value> {
};

<<<<<<< HEAD
// STAN_ADD_REQUIRE_UNARY(eigen_matrix_base, is_eigen_matrix_base,
// require_eigens_types);
// STAN_ADD_REQUIRE_CONTAINER(eigen_matrix_base, is_eigen_matrix_base,
// require_eigens_types);
=======
/*! \ingroup require_eigens_types */
/*! \defgroup eigen_matrix_base_types eigen_matrix_base  */
/*! \addtogroup eigen_matrix_base_types */
/*! @{ */

/*! \brief Require type satisfies @ref is_eigen_matrix_base */
/*! @tparam T the type to check */
template <typename T>
using require_eigen_matrix_base_t
    = require_t<is_eigen_matrix_base<std::decay_t<T>>>;

/*! \brief Require type satisfies @ref is_eigen_matrix_base */
/*! and value type satisfies `TypeCheck` */
/*! @tparam TypeCheck The type trait to check the value type against */
/*! @tparam Check The type to test @ref is_eigen_matrix_base for and whose @ref
 * value_type is checked with `TypeCheck` */
>>>>>>> e1fcbe8d
template <template <class...> class TypeCheck, class... Check>
using require_eigen_matrix_base_vt
    = require_t<container_type_check_base<is_eigen_matrix_base, value_type_t,
                                          TypeCheck, Check...>>;

<<<<<<< HEAD
=======
/*! \brief Require all of the types satisfy is_eigen_matrix_base */
/*! and all of the value types satisfy `TypeCheck` */
/*! @tparam TypeCheck The type trait to check the value type against */
/*! @tparam Check The type to test @ref is_eigen_matrix_base for and whose @ref
 * value_type is checked with `TypeCheck` */
>>>>>>> e1fcbe8d
template <template <class...> class TypeCheck, class... Check>
using require_all_eigen_matrix_base_vt
    = require_all_t<container_type_check_base<
        is_eigen_matrix_base, value_type_t, TypeCheck, Check>...>;
<<<<<<< HEAD
=======
/*! @} */
>>>>>>> e1fcbe8d

}  // namespace stan

#endif<|MERGE_RESOLUTION|>--- conflicted
+++ resolved
@@ -22,12 +22,6 @@
     : bool_constant<is_base_pointer_convertible<Eigen::MatrixBase, T>::value> {
 };
 
-<<<<<<< HEAD
-// STAN_ADD_REQUIRE_UNARY(eigen_matrix_base, is_eigen_matrix_base,
-// require_eigens_types);
-// STAN_ADD_REQUIRE_CONTAINER(eigen_matrix_base, is_eigen_matrix_base,
-// require_eigens_types);
-=======
 /*! \ingroup require_eigens_types */
 /*! \defgroup eigen_matrix_base_types eigen_matrix_base  */
 /*! \addtogroup eigen_matrix_base_types */
@@ -44,28 +38,21 @@
 /*! @tparam TypeCheck The type trait to check the value type against */
 /*! @tparam Check The type to test @ref is_eigen_matrix_base for and whose @ref
  * value_type is checked with `TypeCheck` */
->>>>>>> e1fcbe8d
 template <template <class...> class TypeCheck, class... Check>
 using require_eigen_matrix_base_vt
     = require_t<container_type_check_base<is_eigen_matrix_base, value_type_t,
                                           TypeCheck, Check...>>;
 
-<<<<<<< HEAD
-=======
 /*! \brief Require all of the types satisfy is_eigen_matrix_base */
 /*! and all of the value types satisfy `TypeCheck` */
 /*! @tparam TypeCheck The type trait to check the value type against */
 /*! @tparam Check The type to test @ref is_eigen_matrix_base for and whose @ref
  * value_type is checked with `TypeCheck` */
->>>>>>> e1fcbe8d
 template <template <class...> class TypeCheck, class... Check>
 using require_all_eigen_matrix_base_vt
     = require_all_t<container_type_check_base<
         is_eigen_matrix_base, value_type_t, TypeCheck, Check>...>;
-<<<<<<< HEAD
-=======
 /*! @} */
->>>>>>> e1fcbe8d
 
 }  // namespace stan
 
