#ifndef STAN_MATH_PRIM_META_IS_VAR_HPP
#define STAN_MATH_PRIM_META_IS_VAR_HPP

#include <stan/math/prim/meta/require_helpers.hpp>

#include <type_traits>

namespace stan {
/** \ingroup type_trait
 * Defines a static member named value which is defined to be false
 * as the primitive scalar types cannot be a stan::math::var type.
 */
template <typename T, typename = void>
struct is_var : std::false_type {};

<<<<<<< HEAD
// STAN_ADD_REQUIRE_UNARY(var, is_var, require_stan_scalar_real);
template <typename T>
using require_var_t = require_t<is_var<std::decay_t<T>>>;

template <typename T>
using require_not_var_t = require_not_t<is_var<std::decay_t<T>>>;

template <typename... Types>
using require_all_var_t = require_all_t<is_var<std::decay_t<Types>>...>;

template <typename... Types>
using require_any_var_t = require_any_t<is_var<std::decay_t<Types>>...>;

template <typename... Types>
using require_all_not_var_t = require_all_not_t<is_var<std::decay_t<Types>>...>;

template <typename... Types>
using require_any_not_var_t = require_any_not_t<is_var<std::decay_t<Types>>...>;

// STAN_ADD_REQUIRE_CONTAINER(var, is_var, require_stan_scalar_real);
=======
/*! \ingroup require_stan_scalar_real */
/*! \defgroup var_types var  */
/*! \addtogroup var_types */
/*! @{ */

/*! \brief Require type satisfies @ref is_var */
/*! @tparam T the type to check */
template <typename T>
using require_var_t = require_t<is_var<std::decay_t<T>>>;

/*! \brief Require type does not satisfy @ref is_var */
/*! @tparam T the type to check */
template <typename T>
using require_not_var_t = require_not_t<is_var<std::decay_t<T>>>;

/*! \brief Require all of the types satisfy @ref is_var */
/*! @tparam Types The types that are checked */
template <typename... Types>
using require_all_var_t = require_all_t<is_var<std::decay_t<Types>>...>;

/*! \brief Require any of the types satisfy @ref is_var */
/*! @tparam Types The types that are checked */
template <typename... Types>
using require_any_var_t = require_any_t<is_var<std::decay_t<Types>>...>;

/*! \brief Require none of the types satisfy @ref is_var */
/*! @tparam Types The types that are checked */
template <typename... Types>
using require_all_not_var_t = require_all_not_t<is_var<std::decay_t<Types>>...>;

/*! \brief Require at least one of the types do not satisfy @ref is_var */
/*! @tparam Types The types that are checked */
template <typename... Types>
using require_any_not_var_t = require_any_not_t<is_var<std::decay_t<Types>>...>;
/*! @} */

/*! \ingroup require_stan_scalar_real */
/*! \defgroup var_types var  */
/*! \addtogroup var_types */
/*! @{ */

/*! \brief Require type satisfies @ref is_var */
/*! and `value_type` satisfies `TypeCheck` */
/*! @tparam TypeCheck The type trait to check the value type against */
/*! @tparam Check The type to test @ref is_var for and whose @ref value_type is
 * checked with `TypeCheck` */
>>>>>>> e1fcbe8d
template <template <class...> class TypeCheck, class... Check>
using require_var_vt = require_t<
    container_type_check_base<is_var, value_type_t, TypeCheck, Check...>>;

<<<<<<< HEAD
=======
/*! \brief Require any of the types satisfy is_var */
/*! and any of the value types satisfy `TypeCheck` */
/*! @tparam TypeCheck The type trait to check the value type against */
/*! @tparam Check The type to test @ref is_var for and whose @ref value_type is
 * checked with `TypeCheck` */
>>>>>>> e1fcbe8d
template <template <class...> class TypeCheck, class... Check>
using require_any_var_vt = require_any_t<
    container_type_check_base<is_var, value_type_t, TypeCheck, Check>...>;

<<<<<<< HEAD
template <template <class...> class TypeCheck, class... Check>
using require_all_var_vt = require_all_t<
    container_type_check_base<is_var, value_type_t, TypeCheck, Check>...>;

// STAN_ADD_REQUIRE_UNARY_INNER(var, is_var, require_stan_scalar_real);
template <typename T>
using require_not_vt_var = require_not_t<is_var<value_type_t<std::decay_t<T>>>>;

=======
/*! \brief Require all of the types satisfy is_var */
/*! and all of the value types satisfy `TypeCheck` */
/*! @tparam TypeCheck The type trait to check the value type against */
/*! @tparam Check The type to test @ref is_var for and whose @ref value_type is
 * checked with `TypeCheck` */
template <template <class...> class TypeCheck, class... Check>
using require_all_var_vt = require_all_t<
    container_type_check_base<is_var, value_type_t, TypeCheck, Check>...>;
/*! @} */

/*! \ingroup require_stan_scalar_real */
/*! \addtogroup var_types */
/*! @{ */

/*! \brief Require value type does not satisfy @ref is_var */
/*! @tparam T A type with a valid overload of @ref value_type available */
template <typename T>
using require_not_vt_var = require_not_t<is_var<value_type_t<std::decay_t<T>>>>;

/*! \brief Require any of the @ref value_types satisfy @ref is_var */
/*! @tparam Types The types with a valid overload of @ref value_type available
 */
>>>>>>> e1fcbe8d
template <typename... Types>
using require_any_vt_var
    = require_any_t<is_var<value_type_t<std::decay_t<Types>>>...>;

<<<<<<< HEAD
=======
/*! \brief Require none of the @ref value_types satisfy @ref is_var */
/*! @tparam Types The types with a valid overload of @ref value_type available
 */
>>>>>>> e1fcbe8d
template <typename... Types>
using require_all_not_vt_var
    = require_all_not_t<is_var<value_type_t<std::decay_t<Types>>>...>;

<<<<<<< HEAD
template <typename T>
using require_st_var = require_t<is_var<scalar_type_t<std::decay_t<T>>>>;

=======
/*! \brief Require @ref scalar_type satisfies @ref is_var */
/*! @tparam T A type with a valid overload of @ref scalar_type available */
template <typename T>
using require_st_var = require_t<is_var<scalar_type_t<std::decay_t<T>>>>;

/*! \brief Require scalar type does not satisfy @ref is_var */
/*! @tparam T A type with a valid overload of @ref scalar_type available */
>>>>>>> e1fcbe8d
template <typename T>
using require_not_st_var
    = require_not_t<is_var<scalar_type_t<std::decay_t<T>>>>;

<<<<<<< HEAD
=======
/*! \brief Require all of the scalar types satisfy @ref is_var */
/*! @tparam Types The types with a valid overload of @ref scalar_type available
 */
>>>>>>> e1fcbe8d
template <typename... Types>
using require_all_st_var
    = require_all_t<is_var<scalar_type_t<std::decay_t<Types>>>...>;

<<<<<<< HEAD
=======
/*! \brief Require any of the scalar types satisfy @ref is_var */
/*! @tparam Types The types with a valid overload of @ref scalar_type available
 */
>>>>>>> e1fcbe8d
template <typename... Types>
using require_any_st_var
    = require_any_t<is_var<scalar_type_t<std::decay_t<Types>>>...>;

<<<<<<< HEAD
template <typename... Types>
using require_all_not_st_var
    = require_all_not_t<is_var<scalar_type_t<std::decay_t<Types>>>...>;
=======
/*! \brief Require none of the scalar types satisfy @ref is_var */
/*! @tparam Types The types with a valid overload of @ref scalar_type available
 */
template <typename... Types>
using require_all_not_st_var
    = require_all_not_t<is_var<scalar_type_t<std::decay_t<Types>>>...>;
/*! @} */
>>>>>>> e1fcbe8d

template <typename T>
struct value_type<T, std::enable_if_t<is_var<T>::value>> {
  using type = typename std::decay_t<T>::value_type;
};

}  // namespace stan
#endif<|MERGE_RESOLUTION|>--- conflicted
+++ resolved
@@ -13,28 +13,6 @@
 template <typename T, typename = void>
 struct is_var : std::false_type {};
 
-<<<<<<< HEAD
-// STAN_ADD_REQUIRE_UNARY(var, is_var, require_stan_scalar_real);
-template <typename T>
-using require_var_t = require_t<is_var<std::decay_t<T>>>;
-
-template <typename T>
-using require_not_var_t = require_not_t<is_var<std::decay_t<T>>>;
-
-template <typename... Types>
-using require_all_var_t = require_all_t<is_var<std::decay_t<Types>>...>;
-
-template <typename... Types>
-using require_any_var_t = require_any_t<is_var<std::decay_t<Types>>...>;
-
-template <typename... Types>
-using require_all_not_var_t = require_all_not_t<is_var<std::decay_t<Types>>...>;
-
-template <typename... Types>
-using require_any_not_var_t = require_any_not_t<is_var<std::decay_t<Types>>...>;
-
-// STAN_ADD_REQUIRE_CONTAINER(var, is_var, require_stan_scalar_real);
-=======
 /*! \ingroup require_stan_scalar_real */
 /*! \defgroup var_types var  */
 /*! \addtogroup var_types */
@@ -81,33 +59,19 @@
 /*! @tparam TypeCheck The type trait to check the value type against */
 /*! @tparam Check The type to test @ref is_var for and whose @ref value_type is
  * checked with `TypeCheck` */
->>>>>>> e1fcbe8d
 template <template <class...> class TypeCheck, class... Check>
 using require_var_vt = require_t<
     container_type_check_base<is_var, value_type_t, TypeCheck, Check...>>;
 
-<<<<<<< HEAD
-=======
 /*! \brief Require any of the types satisfy is_var */
 /*! and any of the value types satisfy `TypeCheck` */
 /*! @tparam TypeCheck The type trait to check the value type against */
 /*! @tparam Check The type to test @ref is_var for and whose @ref value_type is
  * checked with `TypeCheck` */
->>>>>>> e1fcbe8d
 template <template <class...> class TypeCheck, class... Check>
 using require_any_var_vt = require_any_t<
     container_type_check_base<is_var, value_type_t, TypeCheck, Check>...>;
 
-<<<<<<< HEAD
-template <template <class...> class TypeCheck, class... Check>
-using require_all_var_vt = require_all_t<
-    container_type_check_base<is_var, value_type_t, TypeCheck, Check>...>;
-
-// STAN_ADD_REQUIRE_UNARY_INNER(var, is_var, require_stan_scalar_real);
-template <typename T>
-using require_not_vt_var = require_not_t<is_var<value_type_t<std::decay_t<T>>>>;
-
-=======
 /*! \brief Require all of the types satisfy is_var */
 /*! and all of the value types satisfy `TypeCheck` */
 /*! @tparam TypeCheck The type trait to check the value type against */
@@ -130,26 +94,17 @@
 /*! \brief Require any of the @ref value_types satisfy @ref is_var */
 /*! @tparam Types The types with a valid overload of @ref value_type available
  */
->>>>>>> e1fcbe8d
 template <typename... Types>
 using require_any_vt_var
     = require_any_t<is_var<value_type_t<std::decay_t<Types>>>...>;
 
-<<<<<<< HEAD
-=======
 /*! \brief Require none of the @ref value_types satisfy @ref is_var */
 /*! @tparam Types The types with a valid overload of @ref value_type available
  */
->>>>>>> e1fcbe8d
 template <typename... Types>
 using require_all_not_vt_var
     = require_all_not_t<is_var<value_type_t<std::decay_t<Types>>>...>;
 
-<<<<<<< HEAD
-template <typename T>
-using require_st_var = require_t<is_var<scalar_type_t<std::decay_t<T>>>>;
-
-=======
 /*! \brief Require @ref scalar_type satisfies @ref is_var */
 /*! @tparam T A type with a valid overload of @ref scalar_type available */
 template <typename T>
@@ -157,36 +112,24 @@
 
 /*! \brief Require scalar type does not satisfy @ref is_var */
 /*! @tparam T A type with a valid overload of @ref scalar_type available */
->>>>>>> e1fcbe8d
 template <typename T>
 using require_not_st_var
     = require_not_t<is_var<scalar_type_t<std::decay_t<T>>>>;
 
-<<<<<<< HEAD
-=======
 /*! \brief Require all of the scalar types satisfy @ref is_var */
 /*! @tparam Types The types with a valid overload of @ref scalar_type available
  */
->>>>>>> e1fcbe8d
 template <typename... Types>
 using require_all_st_var
     = require_all_t<is_var<scalar_type_t<std::decay_t<Types>>>...>;
 
-<<<<<<< HEAD
-=======
 /*! \brief Require any of the scalar types satisfy @ref is_var */
 /*! @tparam Types The types with a valid overload of @ref scalar_type available
  */
->>>>>>> e1fcbe8d
 template <typename... Types>
 using require_any_st_var
     = require_any_t<is_var<scalar_type_t<std::decay_t<Types>>>...>;
 
-<<<<<<< HEAD
-template <typename... Types>
-using require_all_not_st_var
-    = require_all_not_t<is_var<scalar_type_t<std::decay_t<Types>>>...>;
-=======
 /*! \brief Require none of the scalar types satisfy @ref is_var */
 /*! @tparam Types The types with a valid overload of @ref scalar_type available
  */
@@ -194,7 +137,6 @@
 using require_all_not_st_var
     = require_all_not_t<is_var<scalar_type_t<std::decay_t<Types>>>...>;
 /*! @} */
->>>>>>> e1fcbe8d
 
 template <typename T>
 struct value_type<T, std::enable_if_t<is_var<T>::value>> {
