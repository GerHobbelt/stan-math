--- conflicted
+++ resolved
@@ -12,11 +12,6 @@
 template <typename T, typename = void>
 struct is_vari : std::false_type {};
 
-<<<<<<< HEAD
-// STAN_ADD_REQUIRE_UNARY(vari, is_vari, require_stan_scalar_real);
-// STAN_ADD_REQUIRE_CONTAINER(vari, is_vari, require_stan_scalar_real);
-=======
->>>>>>> e1fcbe8d
 template <typename T>
 struct value_type<T, require_t<is_vari<T>>> {
   using type = typename std::decay_t<T>::value_type;
