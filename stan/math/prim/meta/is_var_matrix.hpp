#ifndef STAN_MATH_PRIM_META_IS_VAR_MATRIX
#define STAN_MATH_PRIM_META_IS_VAR_MATRIX

#include <stan/math/prim/meta/conjunction.hpp>
#include <stan/math/prim/meta/disjunction.hpp>
#include <stan/math/prim/meta/is_var.hpp>
#include <stan/math/prim/meta/is_eigen.hpp>
#include <stan/math/prim/meta/is_vector.hpp>

namespace stan {
/**
 * Check if a type is a `var_value` whose `value_type` is derived from
 * `Eigen::EigenBase`
 * @tparam T type to check.
 * @ingroup type_trait
 */
template <typename T>
struct is_var_matrix
    : bool_constant<
          math::conjunction<is_var<T>, is_eigen<value_type_t<T>>>::value> {};

<<<<<<< HEAD
// STAN_ADD_REQUIRE_UNARY(var_matrix, is_var_matrix, require_eigens_types);
template <typename T>
using require_var_matrix_t = require_t<is_var_matrix<std::decay_t<T>>>;

template <typename T>
using require_not_var_matrix_t = require_not_t<is_var_matrix<std::decay_t<T>>>;

=======
/*! \ingroup require_eigens_types */
/*! \defgroup var_matrix_types var_matrix  */
/*! \addtogroup var_matrix_types */
/*! @{ */

/*! \brief Require type satisfies @ref is_var_matrix */
/*! @tparam T the type to check */
template <typename T>
using require_var_matrix_t = require_t<is_var_matrix<std::decay_t<T>>>;

/*! \brief Require type does not satisfy @ref is_var_matrix */
/*! @tparam T the type to check */
template <typename T>
using require_not_var_matrix_t = require_not_t<is_var_matrix<std::decay_t<T>>>;

/*! \brief Require all of the types satisfy @ref is_var_matrix */
/*! @tparam Types The types that are checked */
template <typename... Types>
using require_all_var_matrix_t
    = require_all_t<is_var_matrix<std::decay_t<Types>>...>;

/*! \brief Require any of the types satisfy @ref is_var_matrix */
/*! @tparam Types The types that are checked */
>>>>>>> e1fcbe8d
template <typename... Types>
using require_any_var_matrix_t
    = require_any_t<is_var_matrix<std::decay_t<Types>>...>;

<<<<<<< HEAD
template <typename... Types>
using require_all_not_var_matrix_t
    = require_all_not_t<is_var_matrix<std::decay_t<Types>>...>;
=======
/*! \brief Require none of the types satisfy @ref is_var_matrix */
/*! @tparam Types The types that are checked */
template <typename... Types>
using require_all_not_var_matrix_t
    = require_all_not_t<is_var_matrix<std::decay_t<Types>>...>;
/*! @} */
>>>>>>> e1fcbe8d

// STAN_ADD_REQUIRE_UNARY_INNER(var_matrix, is_var_matrix,
// require_eigens_types);
/**
 * Check if a type is a `var_value` whose `value_type` is derived from
 * `Eigen::EigenBase`. And the type must have a compile time constant number
 *  of columns equal to 1.
 * @tparam T type to check.
 * @ingroup type_trait
 */
template <typename T>
struct is_var_col_vector
    : bool_constant<math::conjunction<
          is_var<T>, is_eigen_col_vector<value_type_t<T>>>::value> {};

<<<<<<< HEAD
// STAN_ADD_REQUIRE_UNARY(var_col_vector, is_var_col_vector,
// require_eigens_types);
template <typename T>
using require_var_col_vector_t = require_t<is_var_col_vector<std::decay_t<T>>>;

template <typename T>
using require_not_var_col_vector_t
    = require_not_t<is_var_col_vector<std::decay_t<T>>>;
=======
/*! \ingroup require_eigens_types */
/*! \defgroup var_col_vector_types var_col_vector  */
/*! \addtogroup var_col_vector_types */
/*! @{ */

/*! \brief Require type satisfies @ref is_var_col_vector */
/*! @tparam T the type to check */
template <typename T>
using require_var_col_vector_t = require_t<is_var_col_vector<std::decay_t<T>>>;

/*! \brief Require type does not satisfy @ref is_var_col_vector */
/*! @tparam T the type to check */
template <typename T>
using require_not_var_col_vector_t
    = require_not_t<is_var_col_vector<std::decay_t<T>>>;
/*! @} */
>>>>>>> e1fcbe8d

// STAN_ADD_REQUIRE_UNARY_INNER(var_col_vector, is_var_col_vector,
// require_eigens_types);
/**
 * Check if a type is a `var_value` whose `value_type` is derived from
 * `Eigen::EigenBase`. And the type must have a compile time constant number
 *  of rows equal to 1.
 * @tparam T type to check.
 * @ingroup type_trait
 */
template <typename T>
struct is_var_row_vector
    : bool_constant<math::conjunction<
          is_var<T>, is_eigen_row_vector<value_type_t<T>>>::value> {};

<<<<<<< HEAD
// STAN_ADD_REQUIRE_UNARY(var_row_vector, is_var_row_vector,
// require_eigens_types);
template <typename T>
using require_var_row_vector_t = require_t<is_var_row_vector<std::decay_t<T>>>;
=======
/*! \ingroup require_eigens_types */
/*! \defgroup var_row_vector_types var_row_vector  */
/*! \addtogroup var_row_vector_types */
/*! @{ */

/*! \brief Require type satisfies @ref is_var_row_vector */
/*! @tparam T the type to check */
template <typename T>
using require_var_row_vector_t = require_t<is_var_row_vector<std::decay_t<T>>>;
/*! @} */
>>>>>>> e1fcbe8d

// STAN_ADD_REQUIRE_UNARY_INNER(var_row_vector, is_var_row_vector,
// require_eigens_types);
/**
 * Check if a type is a `var_value` whose `value_type` is derived from
 * `Eigen::EigenBase`. And the type must have a compile time constant number
 *  of columns or rows equal to 1.
 * @tparam T type to check.
 * @ingroup type_trait
 */
template <typename T>
struct is_var_vector
    : bool_constant<math::disjunction<is_var_col_vector<T>,
                                      is_var_row_vector<T>>::value> {};

<<<<<<< HEAD
// STAN_ADD_REQUIRE_UNARY(var_vector, is_var_vector, require_eigens_types);
template <typename T>
using require_var_vector_t = require_t<is_var_vector<std::decay_t<T>>>;

=======
/*! \ingroup require_eigens_types */
/*! \defgroup var_vector_types var_vector  */
/*! \addtogroup var_vector_types */
/*! @{ */

/*! \brief Require type satisfies @ref is_var_vector */
/*! @tparam T the type to check */
template <typename T>
using require_var_vector_t = require_t<is_var_vector<std::decay_t<T>>>;

/*! \brief Require all of the types satisfy @ref is_var_vector */
/*! @tparam Types The types that are checked */
>>>>>>> e1fcbe8d
template <typename... Types>
using require_all_var_vector_t
    = require_all_t<is_var_vector<std::decay_t<Types>>...>;

<<<<<<< HEAD
template <typename... Types>
using require_any_var_vector_t
    = require_any_t<is_var_vector<std::decay_t<Types>>...>;
=======
/*! \brief Require any of the types satisfy @ref is_var_vector */
/*! @tparam Types The types that are checked */
template <typename... Types>
using require_any_var_vector_t
    = require_any_t<is_var_vector<std::decay_t<Types>>...>;
/*! @} */
>>>>>>> e1fcbe8d

// STAN_ADD_REQUIRE_UNARY_INNER(var_vector, is_var_vector,
// require_eigens_types);
/**
 * Check if any types in a parameter pack are a `var_value` whose `value_type`
 *  is derived from `Eigen::EigenBase`
 * @tparam Types parameter pack of types to check.
 * @ingroup type_trait
 */
template <typename... Types>
struct is_any_var_matrix
    : bool_constant<math::disjunction<is_var_matrix<Types>...>::value> {};

}  // namespace stan

#endif<|MERGE_RESOLUTION|>--- conflicted
+++ resolved
@@ -19,15 +19,6 @@
     : bool_constant<
           math::conjunction<is_var<T>, is_eigen<value_type_t<T>>>::value> {};
 
-<<<<<<< HEAD
-// STAN_ADD_REQUIRE_UNARY(var_matrix, is_var_matrix, require_eigens_types);
-template <typename T>
-using require_var_matrix_t = require_t<is_var_matrix<std::decay_t<T>>>;
-
-template <typename T>
-using require_not_var_matrix_t = require_not_t<is_var_matrix<std::decay_t<T>>>;
-
-=======
 /*! \ingroup require_eigens_types */
 /*! \defgroup var_matrix_types var_matrix  */
 /*! \addtogroup var_matrix_types */
@@ -51,26 +42,17 @@
 
 /*! \brief Require any of the types satisfy @ref is_var_matrix */
 /*! @tparam Types The types that are checked */
->>>>>>> e1fcbe8d
 template <typename... Types>
 using require_any_var_matrix_t
     = require_any_t<is_var_matrix<std::decay_t<Types>>...>;
 
-<<<<<<< HEAD
-template <typename... Types>
-using require_all_not_var_matrix_t
-    = require_all_not_t<is_var_matrix<std::decay_t<Types>>...>;
-=======
 /*! \brief Require none of the types satisfy @ref is_var_matrix */
 /*! @tparam Types The types that are checked */
 template <typename... Types>
 using require_all_not_var_matrix_t
     = require_all_not_t<is_var_matrix<std::decay_t<Types>>...>;
 /*! @} */
->>>>>>> e1fcbe8d
 
-// STAN_ADD_REQUIRE_UNARY_INNER(var_matrix, is_var_matrix,
-// require_eigens_types);
 /**
  * Check if a type is a `var_value` whose `value_type` is derived from
  * `Eigen::EigenBase`. And the type must have a compile time constant number
@@ -83,16 +65,6 @@
     : bool_constant<math::conjunction<
           is_var<T>, is_eigen_col_vector<value_type_t<T>>>::value> {};
 
-<<<<<<< HEAD
-// STAN_ADD_REQUIRE_UNARY(var_col_vector, is_var_col_vector,
-// require_eigens_types);
-template <typename T>
-using require_var_col_vector_t = require_t<is_var_col_vector<std::decay_t<T>>>;
-
-template <typename T>
-using require_not_var_col_vector_t
-    = require_not_t<is_var_col_vector<std::decay_t<T>>>;
-=======
 /*! \ingroup require_eigens_types */
 /*! \defgroup var_col_vector_types var_col_vector  */
 /*! \addtogroup var_col_vector_types */
@@ -109,10 +81,7 @@
 using require_not_var_col_vector_t
     = require_not_t<is_var_col_vector<std::decay_t<T>>>;
 /*! @} */
->>>>>>> e1fcbe8d
 
-// STAN_ADD_REQUIRE_UNARY_INNER(var_col_vector, is_var_col_vector,
-// require_eigens_types);
 /**
  * Check if a type is a `var_value` whose `value_type` is derived from
  * `Eigen::EigenBase`. And the type must have a compile time constant number
@@ -125,12 +94,6 @@
     : bool_constant<math::conjunction<
           is_var<T>, is_eigen_row_vector<value_type_t<T>>>::value> {};
 
-<<<<<<< HEAD
-// STAN_ADD_REQUIRE_UNARY(var_row_vector, is_var_row_vector,
-// require_eigens_types);
-template <typename T>
-using require_var_row_vector_t = require_t<is_var_row_vector<std::decay_t<T>>>;
-=======
 /*! \ingroup require_eigens_types */
 /*! \defgroup var_row_vector_types var_row_vector  */
 /*! \addtogroup var_row_vector_types */
@@ -141,10 +104,7 @@
 template <typename T>
 using require_var_row_vector_t = require_t<is_var_row_vector<std::decay_t<T>>>;
 /*! @} */
->>>>>>> e1fcbe8d
 
-// STAN_ADD_REQUIRE_UNARY_INNER(var_row_vector, is_var_row_vector,
-// require_eigens_types);
 /**
  * Check if a type is a `var_value` whose `value_type` is derived from
  * `Eigen::EigenBase`. And the type must have a compile time constant number
@@ -157,12 +117,6 @@
     : bool_constant<math::disjunction<is_var_col_vector<T>,
                                       is_var_row_vector<T>>::value> {};
 
-<<<<<<< HEAD
-// STAN_ADD_REQUIRE_UNARY(var_vector, is_var_vector, require_eigens_types);
-template <typename T>
-using require_var_vector_t = require_t<is_var_vector<std::decay_t<T>>>;
-
-=======
 /*! \ingroup require_eigens_types */
 /*! \defgroup var_vector_types var_vector  */
 /*! \addtogroup var_vector_types */
@@ -175,26 +129,17 @@
 
 /*! \brief Require all of the types satisfy @ref is_var_vector */
 /*! @tparam Types The types that are checked */
->>>>>>> e1fcbe8d
 template <typename... Types>
 using require_all_var_vector_t
     = require_all_t<is_var_vector<std::decay_t<Types>>...>;
 
-<<<<<<< HEAD
-template <typename... Types>
-using require_any_var_vector_t
-    = require_any_t<is_var_vector<std::decay_t<Types>>...>;
-=======
 /*! \brief Require any of the types satisfy @ref is_var_vector */
 /*! @tparam Types The types that are checked */
 template <typename... Types>
 using require_any_var_vector_t
     = require_any_t<is_var_vector<std::decay_t<Types>>...>;
 /*! @} */
->>>>>>> e1fcbe8d
 
-// STAN_ADD_REQUIRE_UNARY_INNER(var_vector, is_var_vector,
-// require_eigens_types);
 /**
  * Check if any types in a parameter pack are a `var_value` whose `value_type`
  *  is derived from `Eigen::EigenBase`
