--- conflicted
+++ resolved
@@ -22,13 +22,6 @@
     : bool_constant<
           is_base_pointer_convertible<Eigen::SparseMatrixBase, T>::value> {};
 
-<<<<<<< HEAD
-// STAN_ADD_REQUIRE_UNARY(eigen_sparse_base, is_eigen_sparse_base,
-// require_eigens_types);
-template <typename T>
-using require_eigen_sparse_base_t
-    = require_t<is_eigen_sparse_base<std::decay_t<T>>>;
-=======
 /*! \ingroup require_eigens_types */
 /*! \defgroup eigen_sparse_base_types eigen_sparse_base  */
 /*! \addtogroup eigen_sparse_base_types */
@@ -40,10 +33,7 @@
 using require_eigen_sparse_base_t
     = require_t<is_eigen_sparse_base<std::decay_t<T>>>;
 /*! @} */
->>>>>>> e1fcbe8d
 
-// STAN_ADD_REQUIRE_CONTAINER(eigen_sparse_base, is_eigen_sparse_base,
-// require_eigens_types);
 }  // namespace stan
 
 #endif