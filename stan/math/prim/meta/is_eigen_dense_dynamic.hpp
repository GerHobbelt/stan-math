--- conflicted
+++ resolved
@@ -22,10 +22,6 @@
 using is_eigen_dense_dynamic = stan::internal::is_eigen_matrix_dynamic_impl<
     std::decay_t<T>, stan::is_eigen_dense_base<std::decay_t<T>>::value>;
 
-<<<<<<< HEAD
-// STAN_ADD_REQUIRE_UNARY(eigen_dense_dynamic, is_eigen_dense_dynamic,
-// require_eigens_types);
-=======
 /*! \ingroup require_eigens_types */
 /*! \defgroup eigen_dense_dynamic_types eigen_dense_dynamic  */
 /*! \addtogroup eigen_dense_dynamic_types */
@@ -33,15 +29,10 @@
 
 /*! \brief Require type satisfies @ref is_eigen_dense_dynamic */
 /*! @tparam T the type to check */
->>>>>>> e1fcbe8d
 template <typename T>
 using require_eigen_dense_dynamic_t
     = require_t<is_eigen_dense_dynamic<std::decay_t<T>>>;
 
-<<<<<<< HEAD
-// STAN_ADD_REQUIRE_CONTAINER(eigen_dense_dynamic, is_eigen_dense_dynamic,
-// require_eigens_types);
-=======
 /*! \brief Require all of the types satisfy @ref is_eigen_dense_dynamic */
 /*! @tparam Types The types that are checked */
 template <typename... Types>
@@ -59,15 +50,11 @@
 /*! @tparam TypeCheck The type trait to check the value type against */
 /*! @tparam Check The type to test @ref is_eigen_dense_dynamic for and whose
  * @ref value_type is checked with `TypeCheck` */
->>>>>>> e1fcbe8d
 template <template <class...> class TypeCheck, class... Check>
 using require_eigen_dense_dynamic_vt
     = require_t<container_type_check_base<is_eigen_dense_dynamic, value_type_t,
                                           TypeCheck, Check...>>;
-<<<<<<< HEAD
-=======
 /*! @} */
->>>>>>> e1fcbe8d
 
 }  // namespace stan
 
