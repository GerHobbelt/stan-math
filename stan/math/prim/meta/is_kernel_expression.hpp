#ifndef STAN_MATH_OPENCL_KERNEL_GENERATOR_IS_KERNEL_EXPRESSION_HPP
#define STAN_MATH_OPENCL_KERNEL_GENERATOR_IS_KERNEL_EXPRESSION_HPP

#include <stan/math/prim/meta/bool_constant.hpp>
#include <stan/math/prim/meta/conjunction.hpp>
#include <stan/math/prim/meta/disjunction.hpp>
#include <stan/math/prim/meta/is_matrix_cl.hpp>
#include <stan/math/prim/meta/is_var.hpp>
#include <stan/math/prim/meta/require_helpers.hpp>
#include <type_traits>

namespace stan {

/** \addtogroup opencl_kernel_generator
 *  @{
 */

/**
 * Non-templated base of `operation_cl` is needed for easy checking if something
 * is a subclass of `operation_cl`.
 */
class operation_cl_base {};
/**
 * Non-templated base of `operation_cl_lhs` is needed for easy checking if
 * something is a subclass of `operation_cl_lhs`.
 */
class operation_cl_lhs_base {};

/**
 * Determines whether a type is non-scalar type that is a valid kernel generator
 * expression.
 */
template <typename T, typename = void>
struct is_kernel_expression_and_not_scalar
    : bool_constant<std::is_base_of<operation_cl_base,
                                    std::remove_reference_t<T>>::value> {};
template <typename T>
struct is_kernel_expression_and_not_scalar<T, require_matrix_cl_t<T>>
    : std::true_type {};

/**
 * Determines whether a type is is a valid kernel generator expression. Valid
 * expressions are kernel generator operations, scalars and \c matrix_cl and
 * references of these types.
 */
template <typename T>
struct is_kernel_expression
    : bool_constant<is_kernel_expression_and_not_scalar<T>::value
                    || std::is_arithmetic<std::remove_reference_t<T>>::value> {
};

/**
 * Enables a template if all given types are non-scalar types that are a
 * valid kernel generator expressions.
 */
template <typename... Types>
using require_all_kernel_expressions_and_none_scalar_t
    = require_all_t<is_kernel_expression_and_not_scalar<Types>...>;

/**
 * Enables a template if all given types are are a valid kernel generator
 * expressions.
 */
template <typename... Types>
using require_all_kernel_expressions_t
    = require_all_t<is_kernel_expression<Types>...>;

/**
 * Determines whether a type is an assignable kernel generator
 * expression.
 */
template <typename T, typename = void>
struct is_kernel_expression_lhs
    : bool_constant<std::is_base_of<operation_cl_lhs_base,
                                    std::remove_reference_t<T>>::value> {};
template <typename T>
struct is_kernel_expression_lhs<T, require_matrix_cl_t<T>> : std::true_type {};

/**
 * Determines whether a type is a var containing a kernel generator expression.
 */
template <typename T>
struct is_rev_kernel_expression
    : math::conjunction<is_var<T>, is_kernel_expression<value_type_t<T>>> {};

/**
 * Determines whether a type is either a kernel generator
 * expression or a var containing a kernel generator expression.
 */
template <typename T>
struct is_prim_or_rev_kernel_expression
    : math::disjunction<is_kernel_expression<T>, is_rev_kernel_expression<T>> {
};

/**
 * Determines whether a type is either a non-scalar kernel generator
 * expression or a var containing a non-scalar kernel generator expression.
 */
template <typename T>
struct is_nonscalar_prim_or_rev_kernel_expression
    : math::disjunction<
          is_kernel_expression_and_not_scalar<T>,
          math::conjunction<is_var<T>, is_kernel_expression_and_not_scalar<
                                           value_type_t<T>>>> {};

/** @}*/
<<<<<<< HEAD
// STAN_ADD_REQUIRE_UNARY(kernel_expression_lhs, is_kernel_expression_lhs,
// opencl_kernel_generator);
template <typename T>
using require_kernel_expression_lhs_t
    = require_t<is_kernel_expression_lhs<std::decay_t<T>>>;

// STAN_ADD_REQUIRE_UNARY(rev_kernel_expression, is_rev_kernel_expression,
// opencl_kernel_generator);
//  STAN_ADD_REQUIRE_UNARY(prim_or_rev_kernel_expression,
//  is_prim_or_rev_kernel_expression, opencl_kernel_generator);
template <typename... Types>
using require_all_prim_or_rev_kernel_expression_t
    = require_all_t<is_prim_or_rev_kernel_expression<std::decay_t<Types>>...>;

// STAN_ADD_REQUIRE_UNARY(nonscalar_prim_or_rev_kernel_expression,
//    is_nonscalar_prim_or_rev_kernel_expression, opencl_kernel_generator);
=======

/*! \ingroup opencl_kernel_generator */
/*! \defgroup kernel_expression_lhs_types kernel_expression_lhs  */
/*! \addtogroup kernel_expression_lhs_types */
/*! @{ */

/*! \brief Require type satisfies @ref is_kernel_expression_lhs */
/*! @tparam T the type to check */
template <typename T>
using require_kernel_expression_lhs_t
    = require_t<is_kernel_expression_lhs<std::decay_t<T>>>;
/*! @} */

/*! \ingroup opencl_kernel_generator */
/*! \defgroup rev_kernel_expression_types rev_kernel_expression  */
/*! \addtogroup rev_kernel_expression_types */
/*! @{ */

/*! \brief Require type satisfies @ref is_rev_kernel_expression */
/*! @tparam T the type to check */
template <typename T>
using require_rev_kernel_expression_t
    = require_t<is_rev_kernel_expression<std::decay_t<T>>>;

/*! \brief Require type does not satisfy @ref is_rev_kernel_expression */
/*! @tparam T the type to check */
template <typename T>
using require_not_rev_kernel_expression_t
    = require_not_t<is_rev_kernel_expression<std::decay_t<T>>>;
/*! @} */

/*! \ingroup opencl_kernel_generator */
/*! \defgroup prim_or_rev_kernel_expression_types prim_or_rev_kernel_expression
 */
/*! \addtogroup prim_or_rev_kernel_expression_types */
/*! @{ */

/*! \brief Require type satisfies @ref is_prim_or_rev_kernel_expression */
/*! @tparam Types The types that are checked */
template <typename... Types>
using require_all_prim_or_rev_kernel_expression_t
    = require_all_t<is_prim_or_rev_kernel_expression<std::decay_t<Types>>...>;
/*! @} */

/*! \ingroup opencl_kernel_generator */
/*! \defgroup nonscalar_prim_or_rev_kernel_expression_types
 * nonscalar_prim_or_rev_kernel_expression  */
/*! \addtogroup nonscalar_prim_or_rev_kernel_expression_types */
/*! @{ */

/*! \brief Require type satisfies @ref
 * is_nonscalar_prim_or_rev_kernel_expression */
/*! @tparam Types The types that are checked */
>>>>>>> e1fcbe8d
template <typename T>
using require_nonscalar_prim_or_rev_kernel_expression_t
    = require_t<is_nonscalar_prim_or_rev_kernel_expression<std::decay_t<T>>>;

<<<<<<< HEAD
=======
/*! \brief Require type does not satisfy
 * @ref is_nonscalar_prim_or_rev_kernel_expression */
/*! @tparam T the type to check */
>>>>>>> e1fcbe8d
template <typename T>
using require_not_nonscalar_prim_or_rev_kernel_expression_t = require_not_t<
    is_nonscalar_prim_or_rev_kernel_expression<std::decay_t<T>>>;

<<<<<<< HEAD
=======
/*! \brief Require all of the types satisfy
 * @ref is_nonscalar_prim_or_rev_kernel_expression */
/*! @tparam Types The types that are checked */
>>>>>>> e1fcbe8d
template <typename... Types>
using require_all_nonscalar_prim_or_rev_kernel_expression_t = require_all_t<
    is_nonscalar_prim_or_rev_kernel_expression<std::decay_t<Types>>...>;

<<<<<<< HEAD
=======
/*! \brief Require any of the types satisfy
 * @ref is_nonscalar_prim_or_rev_kernel_expression */
/*! @tparam Types The types that are checked */
>>>>>>> e1fcbe8d
template <typename... Types>
using require_any_nonscalar_prim_or_rev_kernel_expression_t = require_any_t<
    is_nonscalar_prim_or_rev_kernel_expression<std::decay_t<Types>>...>;

<<<<<<< HEAD
=======
/*! \brief Require none of the types satisfy
 * @ref is_nonscalar_prim_or_rev_kernel_expression */
/*! @tparam Types The types that are checked */
>>>>>>> e1fcbe8d
template <typename... Types>
using require_all_not_nonscalar_prim_or_rev_kernel_expression_t
    = require_all_not_t<
        is_nonscalar_prim_or_rev_kernel_expression<std::decay_t<Types>>...>;
<<<<<<< HEAD

=======
/*! @} */
>>>>>>> e1fcbe8d
}  // namespace stan

#endif<|MERGE_RESOLUTION|>--- conflicted
+++ resolved
@@ -104,24 +104,6 @@
                                            value_type_t<T>>>> {};
 
 /** @}*/
-<<<<<<< HEAD
-// STAN_ADD_REQUIRE_UNARY(kernel_expression_lhs, is_kernel_expression_lhs,
-// opencl_kernel_generator);
-template <typename T>
-using require_kernel_expression_lhs_t
-    = require_t<is_kernel_expression_lhs<std::decay_t<T>>>;
-
-// STAN_ADD_REQUIRE_UNARY(rev_kernel_expression, is_rev_kernel_expression,
-// opencl_kernel_generator);
-//  STAN_ADD_REQUIRE_UNARY(prim_or_rev_kernel_expression,
-//  is_prim_or_rev_kernel_expression, opencl_kernel_generator);
-template <typename... Types>
-using require_all_prim_or_rev_kernel_expression_t
-    = require_all_t<is_prim_or_rev_kernel_expression<std::decay_t<Types>>...>;
-
-// STAN_ADD_REQUIRE_UNARY(nonscalar_prim_or_rev_kernel_expression,
-//    is_nonscalar_prim_or_rev_kernel_expression, opencl_kernel_generator);
-=======
 
 /*! \ingroup opencl_kernel_generator */
 /*! \defgroup kernel_expression_lhs_types kernel_expression_lhs  */
@@ -175,56 +157,39 @@
 /*! \brief Require type satisfies @ref
  * is_nonscalar_prim_or_rev_kernel_expression */
 /*! @tparam Types The types that are checked */
->>>>>>> e1fcbe8d
 template <typename T>
 using require_nonscalar_prim_or_rev_kernel_expression_t
     = require_t<is_nonscalar_prim_or_rev_kernel_expression<std::decay_t<T>>>;
 
-<<<<<<< HEAD
-=======
 /*! \brief Require type does not satisfy
  * @ref is_nonscalar_prim_or_rev_kernel_expression */
 /*! @tparam T the type to check */
->>>>>>> e1fcbe8d
 template <typename T>
 using require_not_nonscalar_prim_or_rev_kernel_expression_t = require_not_t<
     is_nonscalar_prim_or_rev_kernel_expression<std::decay_t<T>>>;
 
-<<<<<<< HEAD
-=======
 /*! \brief Require all of the types satisfy
  * @ref is_nonscalar_prim_or_rev_kernel_expression */
 /*! @tparam Types The types that are checked */
->>>>>>> e1fcbe8d
 template <typename... Types>
 using require_all_nonscalar_prim_or_rev_kernel_expression_t = require_all_t<
     is_nonscalar_prim_or_rev_kernel_expression<std::decay_t<Types>>...>;
 
-<<<<<<< HEAD
-=======
 /*! \brief Require any of the types satisfy
  * @ref is_nonscalar_prim_or_rev_kernel_expression */
 /*! @tparam Types The types that are checked */
->>>>>>> e1fcbe8d
 template <typename... Types>
 using require_any_nonscalar_prim_or_rev_kernel_expression_t = require_any_t<
     is_nonscalar_prim_or_rev_kernel_expression<std::decay_t<Types>>...>;
 
-<<<<<<< HEAD
-=======
 /*! \brief Require none of the types satisfy
  * @ref is_nonscalar_prim_or_rev_kernel_expression */
 /*! @tparam Types The types that are checked */
->>>>>>> e1fcbe8d
 template <typename... Types>
 using require_all_not_nonscalar_prim_or_rev_kernel_expression_t
     = require_all_not_t<
         is_nonscalar_prim_or_rev_kernel_expression<std::decay_t<Types>>...>;
-<<<<<<< HEAD
-
-=======
 /*! @} */
->>>>>>> e1fcbe8d
 }  // namespace stan
 
 #endif