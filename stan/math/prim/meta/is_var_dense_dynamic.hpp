#ifndef STAN_MATH_PRIM_META_IS_VAR_DENSE_DYNAMIC
#define STAN_MATH_PRIM_META_IS_VAR_DENSE_DYNAMIC

#include <stan/math/prim/meta/conjunction.hpp>
#include <stan/math/prim/meta/disjunction.hpp>
#include <stan/math/prim/meta/is_var.hpp>
#include <stan/math/prim/meta/is_eigen_dense_dynamic.hpp>

namespace stan {
/**
 * Check if a type is a `var_value` whose `value_type` is derived from
 * `Eigen::EigenBase` and has dynamic rows and columns
 * @tparam T type to check.
 * @ingroup type_trait
 */
template <typename T>
struct is_var_dense_dynamic
    : bool_constant<math::conjunction<
          is_var<T>, is_eigen_dense_dynamic<value_type_t<T>>>::value> {};

<<<<<<< HEAD
// STAN_ADD_REQUIRE_UNARY(var_dense_dynamic, is_var_dense_dynamic,
// require_eigens_types);
// STAN_ADD_REQUIRE_UNARY_INNER(var_dense_dynamic, is_var_dense_dynamic,
// require_eigens_types);
=======
/*! \ingroup require_eigens_types */
/*! \defgroup var_dense_dynamic_types var_dense_dynamic  */
/*! \addtogroup var_dense_dynamic_types */
/*! @{ */

/*! \brief Require type satisfies is_var_dense_dynamic */
template <typename T>
using require_var_dense_dynamic_t
    = require_t<is_var_dense_dynamic<std::decay_t<T>>>;
/*! @} */

>>>>>>> e1fcbe8d
}  // namespace stan

#endif<|MERGE_RESOLUTION|>--- conflicted
+++ resolved
@@ -18,12 +18,6 @@
     : bool_constant<math::conjunction<
           is_var<T>, is_eigen_dense_dynamic<value_type_t<T>>>::value> {};
 
-<<<<<<< HEAD
-// STAN_ADD_REQUIRE_UNARY(var_dense_dynamic, is_var_dense_dynamic,
-// require_eigens_types);
-// STAN_ADD_REQUIRE_UNARY_INNER(var_dense_dynamic, is_var_dense_dynamic,
-// require_eigens_types);
-=======
 /*! \ingroup require_eigens_types */
 /*! \defgroup var_dense_dynamic_types var_dense_dynamic  */
 /*! \addtogroup var_dense_dynamic_types */
@@ -35,7 +29,6 @@
     = require_t<is_var_dense_dynamic<std::decay_t<T>>>;
 /*! @} */
 
->>>>>>> e1fcbe8d
 }  // namespace stan
 
 #endif