#ifndef STAN_MATH_PRIM_META_vector_SEQ_VIEW_HPP
#define STAN_MATH_PRIM_META_vector_SEQ_VIEW_HPP

#include <stan/math/prim/fun/Eigen.hpp>
#include <stan/math/prim/meta.hpp>
#include <vector>

namespace stan {

/** \ingroup type_trait
 * This class provides a low-cost wrapper for situations where you either need
 * an Eigen Vector or RowVector or a std::vector of them and you want to be
 * agnostic between those two options. This is similar to scalar_seq_view but
 * instead of being a sequence-like view over a scalar or seq of scalars, it's
 * a sequence-like view over a Vector or seq of Vectors. Notably this version
 * only allows std::vectors as the outer container type, since we would have
 * difficulty figuring out which contained type was the container otherwise.
 *
 * @tparam T the wrapped type, either a Vector or std::vector of them.
 */
template <typename T, typename = void>
<<<<<<< HEAD
class vector_seq_view;
=======
class vector_seq_view {};
>>>>>>> ed6ab4bd

/** \ingroup type_trait
 * This class provides a low-cost wrapper for situations where you either need
 * an Eigen Vector or RowVector or a std::vector of them and you want to be
 * agnostic between those two options. This is similar to scalar_seq_view but
 * instead of being a sequence-like view over a scalar or seq of scalars, it's
 * a sequence-like view over a Vector or seq of Vectors. Notably this version
<<<<<<< HEAD
 * only allows std::vectors as the container type, since we would have
 * difficulty figuring out which contained type was the container otherwise.
 *
 * @tparam T the underlying Vector or expression type
=======
 * only allows std::vectors as the outer container type, since we would have
 * difficulty figuring out which contained type was the container otherwise.
 *
 * @tparam T the type of the underlying Vector
>>>>>>> ed6ab4bd
 */
template <typename T>
class vector_seq_view<T, require_eigen_t<T>> {
 public:
<<<<<<< HEAD
  explicit vector_seq_view(T& m) : m_(m) {}
  int size() const { return 1; }
  T& operator[](int /* i */) const { return m_; }

 private:
  T& m_;
=======
  explicit vector_seq_view(const T& m) : m_(m) {}
  int size() const { return 1; }
  const ref_type_t<T>& operator[](int /* i */) const { return m_; }

 private:
  const ref_type_t<T> m_;
>>>>>>> ed6ab4bd
};

/** \ingroup type_trait
 * This class provides a low-cost wrapper for situations where you either need
 * an Eigen Vector or RowVector or a std::vector of them and you want to be
 * agnostic between those two options. This is similar to scalar_seq_view but
 * instead of being a sequence-like view over a scalar or seq of scalars, it's
 * a sequence-like view over a Vector or seq of Vectors. Notably this version
 * only allows std::vectors as the outer container type, since we would have
 * difficulty figuring out which contained type was the container otherwise.
 *
<<<<<<< HEAD
 * @tparam T std vector of eigen types
 */
template <typename T>
class vector_seq_view<T, require_std_vector_vt<is_eigen, T>> {
  using inner = std::conditional_t<std::is_const<std::remove_reference_t<T>>::value,
                                   const value_type_t<T>, value_type_t<T>>;

 public:
  explicit vector_seq_view(T& v) : v_(v) {}
  int size() const { return v_.size(); }
  inner& operator[](int i) const { return v_[i]; }

 private:
  T& v_;
=======
 * @tparam S the type inside of the std::vector
 */
template <typename T>
class vector_seq_view<T, require_std_vector_vt<is_container, T>> {
 public:
  explicit vector_seq_view(const T& v) : v_(v) {}
  int size() const { return v_.size(); }
  const value_type_t<T>& operator[](int i) const { return v_[i]; }

 private:
  const T& v_;
>>>>>>> ed6ab4bd
};

}  // namespace stan

#endif<|MERGE_RESOLUTION|>--- conflicted
+++ resolved
@@ -19,11 +19,7 @@
  * @tparam T the wrapped type, either a Vector or std::vector of them.
  */
 template <typename T, typename = void>
-<<<<<<< HEAD
-class vector_seq_view;
-=======
 class vector_seq_view {};
->>>>>>> ed6ab4bd
 
 /** \ingroup type_trait
  * This class provides a low-cost wrapper for situations where you either need
@@ -31,36 +27,20 @@
  * agnostic between those two options. This is similar to scalar_seq_view but
  * instead of being a sequence-like view over a scalar or seq of scalars, it's
  * a sequence-like view over a Vector or seq of Vectors. Notably this version
-<<<<<<< HEAD
- * only allows std::vectors as the container type, since we would have
- * difficulty figuring out which contained type was the container otherwise.
- *
- * @tparam T the underlying Vector or expression type
-=======
  * only allows std::vectors as the outer container type, since we would have
  * difficulty figuring out which contained type was the container otherwise.
  *
  * @tparam T the type of the underlying Vector
->>>>>>> ed6ab4bd
  */
 template <typename T>
 class vector_seq_view<T, require_eigen_t<T>> {
  public:
-<<<<<<< HEAD
-  explicit vector_seq_view(T& m) : m_(m) {}
-  int size() const { return 1; }
-  T& operator[](int /* i */) const { return m_; }
-
- private:
-  T& m_;
-=======
   explicit vector_seq_view(const T& m) : m_(m) {}
   int size() const { return 1; }
   const ref_type_t<T>& operator[](int /* i */) const { return m_; }
 
  private:
   const ref_type_t<T> m_;
->>>>>>> ed6ab4bd
 };
 
 /** \ingroup type_trait
@@ -72,22 +52,6 @@
  * only allows std::vectors as the outer container type, since we would have
  * difficulty figuring out which contained type was the container otherwise.
  *
-<<<<<<< HEAD
- * @tparam T std vector of eigen types
- */
-template <typename T>
-class vector_seq_view<T, require_std_vector_vt<is_eigen, T>> {
-  using inner = std::conditional_t<std::is_const<std::remove_reference_t<T>>::value,
-                                   const value_type_t<T>, value_type_t<T>>;
-
- public:
-  explicit vector_seq_view(T& v) : v_(v) {}
-  int size() const { return v_.size(); }
-  inner& operator[](int i) const { return v_[i]; }
-
- private:
-  T& v_;
-=======
  * @tparam S the type inside of the std::vector
  */
 template <typename T>
@@ -99,7 +63,6 @@
 
  private:
   const T& v_;
->>>>>>> ed6ab4bd
 };
 
 }  // namespace stan
