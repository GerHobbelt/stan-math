--- conflicted
+++ resolved
@@ -25,15 +25,6 @@
 struct is_matrix_cl
     : public std::is_base_of<math::matrix_cl_base, std::decay_t<T>> {};
 
-<<<<<<< HEAD
-// STAN_ADD_REQUIRE_UNARY(matrix_cl, is_matrix_cl, matrix_cl_group);
-template <typename T>
-using require_matrix_cl_t = require_t<is_matrix_cl<std::decay_t<T>>>;
-
-template <typename T>
-using require_not_matrix_cl_t = require_not_t<is_matrix_cl<std::decay_t<T>>>;
-
-=======
 /*! \ingroup matrix_cl_group */
 /*! \defgroup matrix_cl_types matrix_cl  */
 /*! \addtogroup matrix_cl_types */
@@ -51,36 +42,22 @@
 
 /*! \brief Require all of the types satisfy @ref is_matrix_cl */
 /*! @tparam Types The types that are checked */
->>>>>>> e1fcbe8d
 template <typename... Types>
 using require_all_matrix_cl_t
     = require_all_t<is_matrix_cl<std::decay_t<Types>>...>;
 
-<<<<<<< HEAD
-=======
 /*! \brief Require any of the types satisfy @ref is_matrix_cl */
 /*! @tparam Types The types that are checked */
->>>>>>> e1fcbe8d
 template <typename... Types>
 using require_any_matrix_cl_t
     = require_any_t<is_matrix_cl<std::decay_t<Types>>...>;
 
-<<<<<<< HEAD
-=======
 /*! \brief Require none of the types satisfy @ref is_matrix_cl */
 /*! @tparam Types The types that are checked */
->>>>>>> e1fcbe8d
 template <typename... Types>
 using require_all_not_matrix_cl_t
     = require_all_not_t<is_matrix_cl<std::decay_t<Types>>...>;
 
-<<<<<<< HEAD
-template <typename... Types>
-using require_any_not_matrix_cl_t
-    = require_any_not_t<is_matrix_cl<std::decay_t<Types>>...>;
-
-// STAN_ADD_REQUIRE_CONTAINER(matrix_cl, is_matrix_cl, matrix_cl_group);
-=======
 /*! \brief Require at least one of the types do not satisfy @ref is_matrix_cl */
 /*! @tparam Types The types that are checked */
 template <typename... Types>
@@ -98,88 +75,66 @@
 /*! @tparam TypeCheck The type trait to check the value type against */
 /*! @tparam Check The type to test @ref is_matrix_cl for and whose @ref
  * value_type is checked with `TypeCheck` */
->>>>>>> e1fcbe8d
 template <template <class...> class TypeCheck, class... Check>
 using require_matrix_cl_vt = require_t<
     container_type_check_base<is_matrix_cl, value_type_t, TypeCheck, Check...>>;
 
-<<<<<<< HEAD
-=======
 /*! \brief Require type does not satisfy @ref is_matrix_cl or */
 /*! value type does not satisfy `TypeCheck` */
 /*! @tparam TypeCheck The type trait to check the value type against */
 /*! @tparam Check The type to test @ref is_matrix_cl for and whose @ref
  * value_type is checked with `TypeCheck` */
->>>>>>> e1fcbe8d
 template <template <class...> class TypeCheck, class... Check>
 using require_not_matrix_cl_vt = require_not_t<
     container_type_check_base<is_matrix_cl, value_type_t, TypeCheck, Check...>>;
 
-<<<<<<< HEAD
-=======
 /*! \brief Require any of the types satisfy @ref is_matrix_cl */
 /*! and any of the value types satisfy `TypeCheck` */
 /*! @tparam TypeCheck The type trait to check the value type against */
 /*! @tparam Check The type to test @ref is_matrix_cl for and whose @ref
  * value_type is checked with `TypeCheck` */
->>>>>>> e1fcbe8d
 template <template <class...> class TypeCheck, class... Check>
 using require_any_matrix_cl_vt = require_any_t<
     container_type_check_base<is_matrix_cl, value_type_t, TypeCheck, Check>...>;
 
-<<<<<<< HEAD
-=======
 /*! \brief Require at least one of the types does not satisfy @ref is_matrix_cl
  */
 /*! and none of the value types satisfy `TypeCheck` */
 /*! @tparam TypeCheck The type trait to check the value type against */
 /*! @tparam Check The type to test @ref is_matrix_cl for and whose @ref
  * value_type is checked with `TypeCheck` */
->>>>>>> e1fcbe8d
 template <template <class...> class TypeCheck, class... Check>
 using require_any_not_matrix_cl_vt = require_any_not_t<
     container_type_check_base<is_matrix_cl, value_type_t, TypeCheck, Check>...>;
 
-<<<<<<< HEAD
-=======
 /*! \brief Require all of the types satisfy @ref is_matrix_cl */
 /*! and all of the value types satisfy `TypeCheck` */
 /*! @tparam TypeCheck The type trait to check the value type against */
 /*! @tparam Check The type to test @ref is_matrix_cl for and whose @ref
  * value_type is checked with `TypeCheck` */
->>>>>>> e1fcbe8d
 template <template <class...> class TypeCheck, class... Check>
 using require_all_matrix_cl_vt = require_all_t<
     container_type_check_base<is_matrix_cl, value_type_t, TypeCheck, Check>...>;
 
-<<<<<<< HEAD
-=======
 /*! \brief Require none of the types satisfy @ref is_matrix_cl */
 /*! and none of the value types satisfy `TypeCheck` */
 /*! @tparam TypeCheck The type trait to check the value type against */
 /*! @tparam Check The type to test @ref is_matrix_cl for and whose @ref
  * value_type is checked with `TypeCheck` */
->>>>>>> e1fcbe8d
 template <template <class...> class TypeCheck, class... Check>
 using require_all_not_matrix_cl_vt = require_all_not_t<
     container_type_check_base<is_matrix_cl, value_type_t, TypeCheck, Check>...>;
 
-<<<<<<< HEAD
-=======
 /*! \brief Require type satisfies @ref is_matrix_cl */
 /*! and scalar type satisfies `TypeCheck` */
 /*! @tparam TypeCheck The type trait to check the scalar type against */
 /*! @tparam Check The type to test @ref is_matrix_cl for and whose @ref
  * scalar_type is checked with `TypeCheck` */
->>>>>>> e1fcbe8d
 template <template <class...> class TypeCheck, class... Check>
 using require_matrix_cl_st
     = require_t<container_type_check_base<is_matrix_cl, scalar_type_t,
                                           TypeCheck, Check...>>;
-<<<<<<< HEAD
-=======
 /*! @} */
->>>>>>> e1fcbe8d
 
 namespace internal {
 
@@ -196,11 +151,5 @@
 struct is_arena_matrix_cl
     : public internal::is_arena_matrix_cl_impl<std::decay_t<T>> {};
 
-<<<<<<< HEAD
-// STAN_ADD_REQUIRE_UNARY(arena_matrix_cl, is_arena_matrix_cl, matrix_cl_group);
-// STAN_ADD_REQUIRE_CONTAINER(arena_matrix_cl, is_arena_matrix_cl,
-// matrix_cl_group);
-=======
->>>>>>> e1fcbe8d
 }  // namespace stan
 #endif