#ifndef STAN_MATH_PRIM_META_IS_CONTAINER_OR_VAR_MATRIX_HPP
#define STAN_MATH_PRIM_META_IS_CONTAINER_OR_VAR_MATRIX_HPP

#include <stan/math/prim/meta/bool_constant.hpp>
#include <stan/math/prim/meta/disjunction.hpp>
#include <stan/math/prim/meta/is_eigen.hpp>
#include <stan/math/prim/meta/is_vector.hpp>
#include <stan/math/prim/meta/is_container.hpp>
#include <stan/math/prim/meta/is_var_matrix.hpp>
#include <stan/math/prim/meta/scalar_type.hpp>
#include <stan/math/prim/meta/value_type.hpp>
#include <stan/math/prim/meta/require_helpers.hpp>

#include <type_traits>

namespace stan {

/**
 * Deduces whether type is eigen matrix, standard vector, or var<Matrix>.
 * @tparam Container type to check
 */
template <typename Container>
using is_container_or_var_matrix
    = bool_constant<math::disjunction<is_container<Container>,
                                      is_var_matrix<Container>>::value>;

<<<<<<< HEAD
// STAN_ADD_REQUIRE_UNARY(container_or_var_matrix, is_container_or_var_matrix,
// general_types);
// STAN_ADD_REQUIRE_CONTAINER(container_or_var_matrix,
// is_container_or_var_matrix, general_types);
=======
>>>>>>> e1fcbe8d
}  // namespace stan

#endif<|MERGE_RESOLUTION|>--- conflicted
+++ resolved
@@ -24,13 +24,6 @@
     = bool_constant<math::disjunction<is_container<Container>,
                                       is_var_matrix<Container>>::value>;
 
-<<<<<<< HEAD
-// STAN_ADD_REQUIRE_UNARY(container_or_var_matrix, is_container_or_var_matrix,
-// general_types);
-// STAN_ADD_REQUIRE_CONTAINER(container_or_var_matrix,
-// is_container_or_var_matrix, general_types);
-=======
->>>>>>> e1fcbe8d
 }  // namespace stan
 
 #endif