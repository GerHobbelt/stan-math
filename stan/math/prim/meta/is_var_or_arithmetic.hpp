--- conflicted
+++ resolved
@@ -29,10 +29,6 @@
 template <typename... T>
 using is_var_or_arithmetic = math::conjunction<is_var_or_arithmetic_type<T>...>;
 
-<<<<<<< HEAD
-// STAN_ADD_REQUIRE_UNARY(var_or_arithmetic, is_var_or_arithmetic,
-// require_stan_scalar_real);
-=======
 /*! \ingroup require_stan_scalar_real */
 /*! \defgroup var_or_arithmetic_types var_or_arithmetic  */
 /*! \addtogroup var_or_arithmetic_types */
@@ -40,58 +36,34 @@
 
 /*! \brief Require type satisfies @ref is_var_or_arithmetic */
 /*! @tparam T the type to check */
->>>>>>> e1fcbe8d
 template <typename T>
 using require_var_or_arithmetic_t
     = require_t<is_var_or_arithmetic<std::decay_t<T>>>;
 
-<<<<<<< HEAD
-=======
 /*! \brief Require type does not satisfy @ref is_var_or_arithmetic */
 /*! @tparam T the type to check */
->>>>>>> e1fcbe8d
 template <typename T>
 using require_not_var_or_arithmetic_t
     = require_not_t<is_var_or_arithmetic<std::decay_t<T>>>;
 
-<<<<<<< HEAD
-=======
 /*! \brief Require all of the types satisfy @ref is_var_or_arithmetic */
 /*! @tparam Types The types that are checked */
->>>>>>> e1fcbe8d
 template <typename... Types>
 using require_all_var_or_arithmetic_t
     = require_all_t<is_var_or_arithmetic<std::decay_t<Types>>...>;
 
-<<<<<<< HEAD
-=======
 /*! \brief Require any of the types satisfy @ref is_var_or_arithmetic */
 /*! @tparam Types The types that are checked */
->>>>>>> e1fcbe8d
 template <typename... Types>
 using require_any_var_or_arithmetic_t
     = require_any_t<is_var_or_arithmetic<std::decay_t<Types>>...>;
 
-<<<<<<< HEAD
-=======
 /*! \brief Require none of the types satisfy @ref is_var_or_arithmetic */
 /*! @tparam Types The types that are checked */
->>>>>>> e1fcbe8d
 template <typename... Types>
 using require_all_not_var_or_arithmetic_t
     = require_all_not_t<is_var_or_arithmetic<std::decay_t<Types>>...>;
 
-<<<<<<< HEAD
-template <typename... Types>
-using require_any_not_var_or_arithmetic_t
-    = require_any_not_t<is_var_or_arithmetic<std::decay_t<Types>>...>;
-
-// STAN_ADD_REQUIRE_UNARY_INNER(var_or_arithmetic, is_var_or_arithmetic,
-// require_stan_scalar_real);
-template <typename... Types>
-using require_all_st_var_or_arithmetic = require_all_t<
-    is_var_or_arithmetic<scalar_type_t<std::decay_t<Types>>>...>;
-=======
 /*! \brief Require at least one of the types do not satisfy @ref
  * is_var_or_arithmetic */
 /*! @tparam Types The types that are checked */
@@ -111,7 +83,6 @@
 using require_all_st_var_or_arithmetic = require_all_t<
     is_var_or_arithmetic<scalar_type_t<std::decay_t<Types>>>...>;
 /*! @} */
->>>>>>> e1fcbe8d
 
 }  // namespace stan
 #endif