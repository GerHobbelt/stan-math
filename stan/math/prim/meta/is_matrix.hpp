#ifndef STAN_MATH_PRIM_META_IS_MATRIX_HPP
#define STAN_MATH_PRIM_META_IS_MATRIX_HPP

#include <stan/math/prim/meta/disjunction.hpp>
#include <stan/math/prim/meta/is_eigen.hpp>
#include <stan/math/prim/meta/is_var.hpp>
#include <stan/math/prim/meta/is_rev_matrix.hpp>

namespace stan {
/**
 * Check if a type is derived from `Eigen::EigenBase` or is a `var_value`
 *  whose `value_type` is derived from `Eigen::EigenBase`
 * @tparam T type to check.
 * @ingroup type_trait
 */
template <typename T>
struct is_matrix
    : bool_constant<math::disjunction<is_rev_matrix<T>, is_eigen<T>>::value> {};

<<<<<<< HEAD
// STAN_ADD_REQUIRE_UNARY(matrix, is_matrix, require_eigens_types);
template <typename T>
using require_matrix_t = require_t<is_matrix<std::decay_t<T>>>;

template <typename T>
using require_not_matrix_t = require_not_t<is_matrix<std::decay_t<T>>>;

template <typename... Types>
using require_all_matrix_t = require_all_t<is_matrix<std::decay_t<Types>>...>;

template <typename... Types>
using require_any_matrix_t = require_any_t<is_matrix<std::decay_t<Types>>...>;

template <typename... Types>
using require_all_not_matrix_t
    = require_all_not_t<is_matrix<std::decay_t<Types>>...>;

// STAN_ADD_REQUIRE_UNARY_INNER(matrix, is_matrix, require_eigens_types);
// STAN_ADD_REQUIRE_CONTAINER(matrix, is_matrix, require_eigens_types);
=======
/*! \ingroup require_eigens_types */
/*! \defgroup matrix_types matrix  */
/*! \addtogroup matrix_types */
/*! @{ */

/*! \brief Require type satisfies @ref is_matrix */
/*! @tparam T the type to check */
template <typename T>
using require_matrix_t = require_t<is_matrix<std::decay_t<T>>>;

/*! \brief Require type does not satisfy @ref is_matrix */
/*! @tparam T the type to check */
template <typename T>
using require_not_matrix_t = require_not_t<is_matrix<std::decay_t<T>>>;

/*! \brief Require all of the types satisfy @ref is_matrix */
/*! @tparam Types The types that are checked */
template <typename... Types>
using require_all_matrix_t = require_all_t<is_matrix<std::decay_t<Types>>...>;

/*! \brief Require any of the types satisfy @ref is_matrix */
/*! @tparam Types The types that are checked */
template <typename... Types>
using require_any_matrix_t = require_any_t<is_matrix<std::decay_t<Types>>...>;

/*! \brief Require none of the types satisfy @ref is_matrix */
/*! @tparam Types The types that are checked */
template <typename... Types>
using require_all_not_matrix_t
    = require_all_not_t<is_matrix<std::decay_t<Types>>...>;
/*! @} */

/*! \ingroup require_eigens_types */
/*! \defgroup matrix_types matrix  */
/*! \addtogroup matrix_types */
/*! @{ */

/*! \brief Require any of the types satisfy @ref is_matrix */
/*! and any scalar type satisfies `TypeCheck` */
/*! @tparam TypeCheck The type trait to check the scalar type against */
/*! @tparam Check The type to test @ref is_matrix for and whose @ref scalar_type
 * is checked with `TypeCheck` */
>>>>>>> e1fcbe8d
template <template <class...> class TypeCheck, class... Check>
using require_any_matrix_st = require_any_t<
    container_type_check_base<is_matrix, scalar_type_t, TypeCheck, Check>...>;

<<<<<<< HEAD
=======
/*! \brief Require all of the types does not satisfy @ref is_matrix */
/*! and all scalar types satisfy `TypeCheck` */
/*! @tparam TypeCheck The type trait to check the scalar type against */
/*! @tparam Check The type to test @ref is_matrix for and whose @ref scalar_type
 * is checked with `TypeCheck` */
>>>>>>> e1fcbe8d
template <template <class...> class TypeCheck, class... Check>
using require_all_matrix_st = require_all_t<
    container_type_check_base<is_matrix, scalar_type_t, TypeCheck, Check>...>;

<<<<<<< HEAD
template <template <class...> class TypeCheck, class... Check>
using require_all_not_matrix_st = require_all_not_t<
    container_type_check_base<is_matrix, scalar_type_t, TypeCheck, Check>...>;
=======
/*! \brief Require none of the types satisfy @ref is_matrix */
/*! and none of the scalar types satisfy `TypeCheck` */
/*! @tparam TypeCheck The type trait to check the scalar type against */
/*! @tparam Check The type to test @ref is_matrix for and whose @ref scalar_type
 * is checked with `TypeCheck` */
template <template <class...> class TypeCheck, class... Check>
using require_all_not_matrix_st = require_all_not_t<
    container_type_check_base<is_matrix, scalar_type_t, TypeCheck, Check>...>;
/*! @} */
>>>>>>> e1fcbe8d

}  // namespace stan

#endif<|MERGE_RESOLUTION|>--- conflicted
+++ resolved
@@ -17,27 +17,6 @@
 struct is_matrix
     : bool_constant<math::disjunction<is_rev_matrix<T>, is_eigen<T>>::value> {};
 
-<<<<<<< HEAD
-// STAN_ADD_REQUIRE_UNARY(matrix, is_matrix, require_eigens_types);
-template <typename T>
-using require_matrix_t = require_t<is_matrix<std::decay_t<T>>>;
-
-template <typename T>
-using require_not_matrix_t = require_not_t<is_matrix<std::decay_t<T>>>;
-
-template <typename... Types>
-using require_all_matrix_t = require_all_t<is_matrix<std::decay_t<Types>>...>;
-
-template <typename... Types>
-using require_any_matrix_t = require_any_t<is_matrix<std::decay_t<Types>>...>;
-
-template <typename... Types>
-using require_all_not_matrix_t
-    = require_all_not_t<is_matrix<std::decay_t<Types>>...>;
-
-// STAN_ADD_REQUIRE_UNARY_INNER(matrix, is_matrix, require_eigens_types);
-// STAN_ADD_REQUIRE_CONTAINER(matrix, is_matrix, require_eigens_types);
-=======
 /*! \ingroup require_eigens_types */
 /*! \defgroup matrix_types matrix  */
 /*! \addtogroup matrix_types */
@@ -80,28 +59,19 @@
 /*! @tparam TypeCheck The type trait to check the scalar type against */
 /*! @tparam Check The type to test @ref is_matrix for and whose @ref scalar_type
  * is checked with `TypeCheck` */
->>>>>>> e1fcbe8d
 template <template <class...> class TypeCheck, class... Check>
 using require_any_matrix_st = require_any_t<
     container_type_check_base<is_matrix, scalar_type_t, TypeCheck, Check>...>;
 
-<<<<<<< HEAD
-=======
 /*! \brief Require all of the types does not satisfy @ref is_matrix */
 /*! and all scalar types satisfy `TypeCheck` */
 /*! @tparam TypeCheck The type trait to check the scalar type against */
 /*! @tparam Check The type to test @ref is_matrix for and whose @ref scalar_type
  * is checked with `TypeCheck` */
->>>>>>> e1fcbe8d
 template <template <class...> class TypeCheck, class... Check>
 using require_all_matrix_st = require_all_t<
     container_type_check_base<is_matrix, scalar_type_t, TypeCheck, Check>...>;
 
-<<<<<<< HEAD
-template <template <class...> class TypeCheck, class... Check>
-using require_all_not_matrix_st = require_all_not_t<
-    container_type_check_base<is_matrix, scalar_type_t, TypeCheck, Check>...>;
-=======
 /*! \brief Require none of the types satisfy @ref is_matrix */
 /*! and none of the scalar types satisfy `TypeCheck` */
 /*! @tparam TypeCheck The type trait to check the scalar type against */
@@ -111,7 +81,6 @@
 using require_all_not_matrix_st = require_all_not_t<
     container_type_check_base<is_matrix, scalar_type_t, TypeCheck, Check>...>;
 /*! @} */
->>>>>>> e1fcbe8d
 
 }  // namespace stan
 
