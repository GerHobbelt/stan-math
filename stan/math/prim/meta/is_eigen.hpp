#ifndef STAN_MATH_PRIM_META_IS_EIGEN_HPP
#define STAN_MATH_PRIM_META_IS_EIGEN_HPP

#include <stan/math/prim/fun/Eigen.hpp>
#include <stan/math/prim/meta/is_eigen_matrix_base.hpp>
#include <stan/math/prim/meta/disjunction.hpp>
#include <stan/math/prim/meta/scalar_type.hpp>
#include <stan/math/prim/meta/value_type.hpp>
#include <type_traits>

namespace stan {

/**
 * Check if type derives from `EigenBase`
 * @tparam T Type to check if it is derived from `EigenBase`
 * @tparam Enable used for SFINAE deduction.
 * @ingroup type_trait
 **/
template <typename T>
struct is_eigen
    : bool_constant<is_base_pointer_convertible<Eigen::EigenBase, T>::value> {};

/**
 * Template metaprogram defining the base scalar type of
 * values stored in an Eigen matrix.
 *
 * @tparam T type to check.
 * @ingroup type_trait
 */
template <typename T>
struct scalar_type<T, std::enable_if_t<is_eigen<T>::value>> {
  using type = scalar_type_t<typename std::decay_t<T>::Scalar>;
};

/**
 * Template metaprogram defining the type of values stored in an
 * Eigen matrix, vector, or row vector.
 *
 * @tparam T type to check
 * @ingroup type_trait
 */
template <typename T>
struct value_type<T, std::enable_if_t<is_eigen<T>::value>> {
  using type = typename std::decay_t<T>::Scalar;
};

<<<<<<< HEAD
// STAN_ADD_REQUIRE_UNARY(eigen, is_eigen, require_eigens_types);
template <typename T>
using require_eigen_t = require_t<is_eigen<std::decay_t<T>>>;

template <typename T>
using require_not_eigen_t = require_not_t<is_eigen<std::decay_t<T>>>;

template <typename... Types>
using require_all_eigen_t = require_all_t<is_eigen<std::decay_t<Types>>...>;

template <typename... Types>
using require_any_eigen_t = require_any_t<is_eigen<std::decay_t<Types>>...>;

=======
/*! \ingroup require_eigens_types */
/*! \defgroup eigen_types eigen  */
/*! \addtogroup eigen_types */
/*! @{ */

/*! \brief Require type satisfies @ref is_eigen */
/*! @tparam T the type to check */
template <typename T>
using require_eigen_t = require_t<is_eigen<std::decay_t<T>>>;

/*! \brief Require type does not satisfy @ref is_eigen */
/*! @tparam T the type to check */
template <typename T>
using require_not_eigen_t = require_not_t<is_eigen<std::decay_t<T>>>;

/*! \brief Require all of the types satisfy @ref is_eigen */
/*! @tparam Types The types that are checked */
template <typename... Types>
using require_all_eigen_t = require_all_t<is_eigen<std::decay_t<Types>>...>;

/*! \brief Require any of the types satisfy @ref is_eigen */
/*! @tparam Types The types that are checked */
template <typename... Types>
using require_any_eigen_t = require_any_t<is_eigen<std::decay_t<Types>>...>;

/*! \brief Require none of the types satisfy @ref is_eigen */
/*! @tparam Types The types that are checked */
>>>>>>> e1fcbe8d
template <typename... Types>
using require_all_not_eigen_t
    = require_all_not_t<is_eigen<std::decay_t<Types>>...>;

<<<<<<< HEAD
template <typename... Types>
using require_any_not_eigen_t
    = require_any_not_t<is_eigen<std::decay_t<Types>>...>;

// STAN_ADD_REQUIRE_CONTAINER(eigen, is_eigen, require_eigens_types);
=======
/*! \brief Require at least one of the types do not satisfy @ref is_eigen */
/*! @tparam Types The types that are checked */
template <typename... Types>
using require_any_not_eigen_t
    = require_any_not_t<is_eigen<std::decay_t<Types>>...>;
/*! @} */

/*! \ingroup require_eigens_types */
/*! \defgroup eigen_types eigen  */
/*! \addtogroup eigen_types */
/*! @{ */

/*! \brief Require type satisfies @ref is_eigen */
/*! and value type satisfies `TypeCheck` */
/*! @tparam TypeCheck The type trait to check the value type against */
/*! @tparam Check The type to test @ref is_eigen for and whose @ref value_type
 * is checked with `TypeCheck` */
>>>>>>> e1fcbe8d
template <template <class...> class TypeCheck, class... Check>
using require_eigen_vt = require_t<
    container_type_check_base<is_eigen, value_type_t, TypeCheck, Check...>>;

<<<<<<< HEAD
=======
/*! \brief Require type does not satisfy @ref is_eigen or */
/*! value type does not satisfy `TypeCheck` */
/*! @tparam TypeCheck The type trait to check the value type against */
/*! @tparam Check The type to test @ref is_eigen for and whose @ref value_type
 * is checked with `TypeCheck` */
>>>>>>> e1fcbe8d
template <template <class...> class TypeCheck, class... Check>
using require_not_eigen_vt = require_not_t<
    container_type_check_base<is_eigen, value_type_t, TypeCheck, Check...>>;

<<<<<<< HEAD
=======
/*! \brief Require any of the types satisfy @ref is_eigen */
/*! and any of the value types satisfy `TypeCheck` */
/*! @tparam TypeCheck The type trait to check the value type against */
/*! @tparam Check The type to test @ref is_eigen for and whose @ref value_type
 * is checked with `TypeCheck` */
>>>>>>> e1fcbe8d
template <template <class...> class TypeCheck, class... Check>
using require_any_eigen_vt = require_any_t<
    container_type_check_base<is_eigen, value_type_t, TypeCheck, Check>...>;

<<<<<<< HEAD
=======
/*! \brief Require at least one of the types does not satisfy @ref is_eigen */
/*! and none of the value types satisfy `TypeCheck` */
/*! @tparam TypeCheck The type trait to check the value type against */
/*! @tparam Check The type to test @ref is_eigen for and whose @ref value_type
 * is checked with `TypeCheck` */
>>>>>>> e1fcbe8d
template <template <class...> class TypeCheck, class... Check>
using require_any_not_eigen_vt = require_any_not_t<
    container_type_check_base<is_eigen, value_type_t, TypeCheck, Check>...>;

<<<<<<< HEAD
=======
/*! \brief Require all of the types satisfy @ref is_eigen */
/*! and all of the value types satisfy `TypeCheck` */
/*! @tparam TypeCheck The type trait to check the value type against */
/*! @tparam Check The type to test @ref is_eigen for and whose @ref value_type
 * is checked with `TypeCheck` */
>>>>>>> e1fcbe8d
template <template <class...> class TypeCheck, class... Check>
using require_all_eigen_vt = require_all_t<
    container_type_check_base<is_eigen, value_type_t, TypeCheck, Check>...>;

<<<<<<< HEAD
=======
/*! \brief Require none of the types satisfy @ref is_eigen */
/*! and none of the value types satisfy `TypeCheck` */
/*! @tparam TypeCheck The type trait to check the value type against */
/*! @tparam Check The type to test @ref is_eigen for and whose @ref value_type
 * is checked with `TypeCheck` */
>>>>>>> e1fcbe8d
template <template <class...> class TypeCheck, class... Check>
using require_all_not_eigen_vt = require_all_not_t<
    container_type_check_base<is_eigen, value_type_t, TypeCheck, Check>...>;

<<<<<<< HEAD
=======
/*! \brief Require type satisfies @ref is_eigen */
/*! and scalar type satisfies `TypeCheck` */
/*! @tparam TypeCheck The type trait to check the scalar type against */
/*! @tparam Check The type to test @ref is_eigen for and whose @ref scalar_type
 * is checked with `TypeCheck` */
>>>>>>> e1fcbe8d
template <template <class...> class TypeCheck, class... Check>
using require_eigen_st = require_t<
    container_type_check_base<is_eigen, scalar_type_t, TypeCheck, Check...>>;

<<<<<<< HEAD
=======
/*! \brief Require type does not satisfy @ref is_eigen */
/*! or scalar type does not satisfy `TypeCheck` */
/*! @tparam TypeCheck The type trait to check the scalar type against */
/*! @tparam Check The type to test @ref is_eigen for and whose @ref scalar_type
 * is checked with `TypeCheck` */
>>>>>>> e1fcbe8d
template <template <class...> class TypeCheck, class... Check>
using require_not_eigen_st = require_not_t<
    container_type_check_base<is_eigen, scalar_type_t, TypeCheck, Check...>>;

<<<<<<< HEAD
=======
/*! \brief Require any of the types satisfy @ref is_eigen */
/*! and any scalar type satisfies `TypeCheck` */
/*! @tparam TypeCheck The type trait to check the scalar type against */
/*! @tparam Check The type to test @ref is_eigen for and whose @ref scalar_type
 * is checked with `TypeCheck` */
>>>>>>> e1fcbe8d
template <template <class...> class TypeCheck, class... Check>
using require_any_eigen_st = require_any_t<
    container_type_check_base<is_eigen, scalar_type_t, TypeCheck, Check>...>;

<<<<<<< HEAD
=======
/*! \brief Require at least one of the types does not satisfy @ref is_eigen */
/*! and any scalar type does not satisfy `TypeCheck` */
/*! @tparam TypeCheck The type trait to check the scalar type against */
/*! @tparam Check The type to test @ref is_eigen for and whose @ref scalar_type
 * is checked with `TypeCheck` */
>>>>>>> e1fcbe8d
template <template <class...> class TypeCheck, class... Check>
using require_any_not_eigen_st = require_any_not_t<
    container_type_check_base<is_eigen, scalar_type_t, TypeCheck, Check>...>;

<<<<<<< HEAD
=======
/*! \brief Require all of the types does not satisfy @ref is_eigen */
/*! and all scalar types satisfy `TypeCheck` */
/*! @tparam TypeCheck The type trait to check the scalar type against */
/*! @tparam Check The type to test @ref is_eigen for and whose @ref scalar_type
 * is checked with `TypeCheck` */
>>>>>>> e1fcbe8d
template <template <class...> class TypeCheck, class... Check>
using require_all_eigen_st = require_all_t<
    container_type_check_base<is_eigen, scalar_type_t, TypeCheck, Check>...>;

<<<<<<< HEAD
template <template <class...> class TypeCheck, class... Check>
using require_all_not_eigen_st = require_all_not_t<
    container_type_check_base<is_eigen, scalar_type_t, TypeCheck, Check>...>;
=======
/*! \brief Require none of the types satisfy @ref is_eigen */
/*! and none of the scalar types satisfy `TypeCheck` */
/*! @tparam TypeCheck The type trait to check the scalar type against */
/*! @tparam Check The type to test @ref is_eigen for and whose @ref scalar_type
 * is checked with `TypeCheck` */
template <template <class...> class TypeCheck, class... Check>
using require_all_not_eigen_st = require_all_not_t<
    container_type_check_base<is_eigen, scalar_type_t, TypeCheck, Check>...>;
/*! @} */
>>>>>>> e1fcbe8d

/**
 * Check if a type is derived from `Eigen::ArrayBase`
 * @tparam T type to check
 * @ingroup type_trait
 */
template <typename T>
struct is_eigen_array
    : bool_constant<is_base_pointer_convertible<Eigen::ArrayBase, T>::value> {};

<<<<<<< HEAD
// STAN_ADD_REQUIRE_UNARY(eigen_array, is_eigen_array, require_eigens_types);
template <typename T>
using require_eigen_array_t = require_t<is_eigen_array<std::decay_t<T>>>;

template <typename T>
using require_not_eigen_array_t
    = require_not_t<is_eigen_array<std::decay_t<T>>>;
=======
/*! \ingroup require_eigens_types */
/*! \defgroup eigen_array_types eigen_array  */
/*! \addtogroup eigen_array_types */
/*! @{ */

/*! \brief Require type satisfies @ref is_eigen_array */
/*! @tparam T the type to check */
template <typename T>
using require_eigen_array_t = require_t<is_eigen_array<std::decay_t<T>>>;

/*! \brief Require type does not satisfy @ref is_eigen_array */
/*! @tparam T the type to check */
template <typename T>
using require_not_eigen_array_t
    = require_not_t<is_eigen_array<std::decay_t<T>>>;

/*! \brief Require any of the types satisfy @ref is_eigen_array */
/*! @tparam Types The types that are checked */
template <typename... Types>
using require_any_eigen_array_t
    = require_any_t<is_eigen_array<std::decay_t<Types>>...>;
/*! @} */
>>>>>>> e1fcbe8d

template <typename... Types>
using require_any_eigen_array_t
    = require_any_t<is_eigen_array<std::decay_t<Types>>...>;

// STAN_ADD_REQUIRE_CONTAINER(eigen_array, is_eigen_array,
// require_eigens_types);
/**
 * Check if a type is derived from `Eigen::MatrixBase` or `Eigen::ArrayBase`
 * @tparam T type to check.
 * @ingroup type_trait
 */
template <typename T>
using is_eigen_matrix_or_array
    = math::disjunction<is_eigen_matrix_base<T>, is_eigen_array<T>>;

<<<<<<< HEAD
// STAN_ADD_REQUIRE_UNARY(eigen_matrix_or_array, is_eigen_matrix_or_array,
// require_eigens_types);
// STAN_ADD_REQUIRE_CONTAINER(eigen_matrix_or_array, is_eigen_matrix_or_array,
// require_eigens_types);

=======
/*! \ingroup require_eigens_types */
/*! \defgroup eigen_array_types eigen_array  */
/*! \addtogroup eigen_array_types */
/*! @{ */

/*! \brief Require type satisfies @ref is_eigen_array */
/*! and value type satisfies `TypeCheck` */
/*! @tparam TypeCheck The type trait to check the value type against */
/*! @tparam Check The type to test @ref is_eigen_array for and whose @ref
 * value_type is checked with `TypeCheck` */
>>>>>>> e1fcbe8d
template <template <class...> class TypeCheck, class... Check>
using require_eigen_array_vt
    = require_t<container_type_check_base<is_eigen_array, value_type_t,
                                          TypeCheck, Check...>>;
<<<<<<< HEAD
=======
/*! @} */
>>>>>>> e1fcbe8d

namespace internal {
template <typename T>
struct is_eigen_contiguous_map_impl : std::false_type {};
template <typename T, int Opts>
struct is_eigen_contiguous_map_impl<Eigen::Map<T, Opts, Eigen::Stride<0, 0>>>
    : std::true_type {};

}  // namespace internal

/**
 * Check if a type is an `Eigen::Map` with contiguous stride
 * @ingroup type_trait
 */
template <typename T>
struct is_eigen_contiguous_map
    : internal::is_eigen_contiguous_map_impl<std::decay_t<T>> {};

<<<<<<< HEAD
// STAN_ADD_REQUIRE_UNARY(eigen_contiguous_map, is_eigen_contiguous_map,
// require_eigens_types);
// STAN_ADD_REQUIRE_CONTAINER(eigen_contiguous_map, is_eigen_contiguous_map,
// require_eigens_types);
=======
>>>>>>> e1fcbe8d
}  // namespace stan
#endif<|MERGE_RESOLUTION|>--- conflicted
+++ resolved
@@ -44,21 +44,6 @@
   using type = typename std::decay_t<T>::Scalar;
 };
 
-<<<<<<< HEAD
-// STAN_ADD_REQUIRE_UNARY(eigen, is_eigen, require_eigens_types);
-template <typename T>
-using require_eigen_t = require_t<is_eigen<std::decay_t<T>>>;
-
-template <typename T>
-using require_not_eigen_t = require_not_t<is_eigen<std::decay_t<T>>>;
-
-template <typename... Types>
-using require_all_eigen_t = require_all_t<is_eigen<std::decay_t<Types>>...>;
-
-template <typename... Types>
-using require_any_eigen_t = require_any_t<is_eigen<std::decay_t<Types>>...>;
-
-=======
 /*! \ingroup require_eigens_types */
 /*! \defgroup eigen_types eigen  */
 /*! \addtogroup eigen_types */
@@ -86,23 +71,15 @@
 
 /*! \brief Require none of the types satisfy @ref is_eigen */
 /*! @tparam Types The types that are checked */
->>>>>>> e1fcbe8d
 template <typename... Types>
 using require_all_not_eigen_t
     = require_all_not_t<is_eigen<std::decay_t<Types>>...>;
 
-<<<<<<< HEAD
+/*! \brief Require at least one of the types do not satisfy @ref is_eigen */
+/*! @tparam Types The types that are checked */
 template <typename... Types>
 using require_any_not_eigen_t
     = require_any_not_t<is_eigen<std::decay_t<Types>>...>;
-
-// STAN_ADD_REQUIRE_CONTAINER(eigen, is_eigen, require_eigens_types);
-=======
-/*! \brief Require at least one of the types do not satisfy @ref is_eigen */
-/*! @tparam Types The types that are checked */
-template <typename... Types>
-using require_any_not_eigen_t
-    = require_any_not_t<is_eigen<std::decay_t<Types>>...>;
 /*! @} */
 
 /*! \ingroup require_eigens_types */
@@ -115,136 +92,100 @@
 /*! @tparam TypeCheck The type trait to check the value type against */
 /*! @tparam Check The type to test @ref is_eigen for and whose @ref value_type
  * is checked with `TypeCheck` */
->>>>>>> e1fcbe8d
 template <template <class...> class TypeCheck, class... Check>
 using require_eigen_vt = require_t<
     container_type_check_base<is_eigen, value_type_t, TypeCheck, Check...>>;
 
-<<<<<<< HEAD
-=======
 /*! \brief Require type does not satisfy @ref is_eigen or */
 /*! value type does not satisfy `TypeCheck` */
 /*! @tparam TypeCheck The type trait to check the value type against */
 /*! @tparam Check The type to test @ref is_eigen for and whose @ref value_type
  * is checked with `TypeCheck` */
->>>>>>> e1fcbe8d
 template <template <class...> class TypeCheck, class... Check>
 using require_not_eigen_vt = require_not_t<
     container_type_check_base<is_eigen, value_type_t, TypeCheck, Check...>>;
 
-<<<<<<< HEAD
-=======
 /*! \brief Require any of the types satisfy @ref is_eigen */
 /*! and any of the value types satisfy `TypeCheck` */
 /*! @tparam TypeCheck The type trait to check the value type against */
 /*! @tparam Check The type to test @ref is_eigen for and whose @ref value_type
  * is checked with `TypeCheck` */
->>>>>>> e1fcbe8d
 template <template <class...> class TypeCheck, class... Check>
 using require_any_eigen_vt = require_any_t<
     container_type_check_base<is_eigen, value_type_t, TypeCheck, Check>...>;
 
-<<<<<<< HEAD
-=======
 /*! \brief Require at least one of the types does not satisfy @ref is_eigen */
 /*! and none of the value types satisfy `TypeCheck` */
 /*! @tparam TypeCheck The type trait to check the value type against */
 /*! @tparam Check The type to test @ref is_eigen for and whose @ref value_type
  * is checked with `TypeCheck` */
->>>>>>> e1fcbe8d
 template <template <class...> class TypeCheck, class... Check>
 using require_any_not_eigen_vt = require_any_not_t<
     container_type_check_base<is_eigen, value_type_t, TypeCheck, Check>...>;
 
-<<<<<<< HEAD
-=======
 /*! \brief Require all of the types satisfy @ref is_eigen */
 /*! and all of the value types satisfy `TypeCheck` */
 /*! @tparam TypeCheck The type trait to check the value type against */
 /*! @tparam Check The type to test @ref is_eigen for and whose @ref value_type
  * is checked with `TypeCheck` */
->>>>>>> e1fcbe8d
 template <template <class...> class TypeCheck, class... Check>
 using require_all_eigen_vt = require_all_t<
     container_type_check_base<is_eigen, value_type_t, TypeCheck, Check>...>;
 
-<<<<<<< HEAD
-=======
 /*! \brief Require none of the types satisfy @ref is_eigen */
 /*! and none of the value types satisfy `TypeCheck` */
 /*! @tparam TypeCheck The type trait to check the value type against */
 /*! @tparam Check The type to test @ref is_eigen for and whose @ref value_type
  * is checked with `TypeCheck` */
->>>>>>> e1fcbe8d
 template <template <class...> class TypeCheck, class... Check>
 using require_all_not_eigen_vt = require_all_not_t<
     container_type_check_base<is_eigen, value_type_t, TypeCheck, Check>...>;
 
-<<<<<<< HEAD
-=======
 /*! \brief Require type satisfies @ref is_eigen */
 /*! and scalar type satisfies `TypeCheck` */
 /*! @tparam TypeCheck The type trait to check the scalar type against */
 /*! @tparam Check The type to test @ref is_eigen for and whose @ref scalar_type
  * is checked with `TypeCheck` */
->>>>>>> e1fcbe8d
 template <template <class...> class TypeCheck, class... Check>
 using require_eigen_st = require_t<
     container_type_check_base<is_eigen, scalar_type_t, TypeCheck, Check...>>;
 
-<<<<<<< HEAD
-=======
 /*! \brief Require type does not satisfy @ref is_eigen */
 /*! or scalar type does not satisfy `TypeCheck` */
 /*! @tparam TypeCheck The type trait to check the scalar type against */
 /*! @tparam Check The type to test @ref is_eigen for and whose @ref scalar_type
  * is checked with `TypeCheck` */
->>>>>>> e1fcbe8d
 template <template <class...> class TypeCheck, class... Check>
 using require_not_eigen_st = require_not_t<
     container_type_check_base<is_eigen, scalar_type_t, TypeCheck, Check...>>;
 
-<<<<<<< HEAD
-=======
 /*! \brief Require any of the types satisfy @ref is_eigen */
 /*! and any scalar type satisfies `TypeCheck` */
 /*! @tparam TypeCheck The type trait to check the scalar type against */
 /*! @tparam Check The type to test @ref is_eigen for and whose @ref scalar_type
  * is checked with `TypeCheck` */
->>>>>>> e1fcbe8d
 template <template <class...> class TypeCheck, class... Check>
 using require_any_eigen_st = require_any_t<
     container_type_check_base<is_eigen, scalar_type_t, TypeCheck, Check>...>;
 
-<<<<<<< HEAD
-=======
 /*! \brief Require at least one of the types does not satisfy @ref is_eigen */
 /*! and any scalar type does not satisfy `TypeCheck` */
 /*! @tparam TypeCheck The type trait to check the scalar type against */
 /*! @tparam Check The type to test @ref is_eigen for and whose @ref scalar_type
  * is checked with `TypeCheck` */
->>>>>>> e1fcbe8d
 template <template <class...> class TypeCheck, class... Check>
 using require_any_not_eigen_st = require_any_not_t<
     container_type_check_base<is_eigen, scalar_type_t, TypeCheck, Check>...>;
 
-<<<<<<< HEAD
-=======
 /*! \brief Require all of the types does not satisfy @ref is_eigen */
 /*! and all scalar types satisfy `TypeCheck` */
 /*! @tparam TypeCheck The type trait to check the scalar type against */
 /*! @tparam Check The type to test @ref is_eigen for and whose @ref scalar_type
  * is checked with `TypeCheck` */
->>>>>>> e1fcbe8d
 template <template <class...> class TypeCheck, class... Check>
 using require_all_eigen_st = require_all_t<
     container_type_check_base<is_eigen, scalar_type_t, TypeCheck, Check>...>;
 
-<<<<<<< HEAD
-template <template <class...> class TypeCheck, class... Check>
-using require_all_not_eigen_st = require_all_not_t<
-    container_type_check_base<is_eigen, scalar_type_t, TypeCheck, Check>...>;
-=======
 /*! \brief Require none of the types satisfy @ref is_eigen */
 /*! and none of the scalar types satisfy `TypeCheck` */
 /*! @tparam TypeCheck The type trait to check the scalar type against */
@@ -254,7 +195,6 @@
 using require_all_not_eigen_st = require_all_not_t<
     container_type_check_base<is_eigen, scalar_type_t, TypeCheck, Check>...>;
 /*! @} */
->>>>>>> e1fcbe8d
 
 /**
  * Check if a type is derived from `Eigen::ArrayBase`
@@ -265,80 +205,53 @@
 struct is_eigen_array
     : bool_constant<is_base_pointer_convertible<Eigen::ArrayBase, T>::value> {};
 
-<<<<<<< HEAD
-// STAN_ADD_REQUIRE_UNARY(eigen_array, is_eigen_array, require_eigens_types);
+/*! \ingroup require_eigens_types */
+/*! \defgroup eigen_array_types eigen_array  */
+/*! \addtogroup eigen_array_types */
+/*! @{ */
+
+/*! \brief Require type satisfies @ref is_eigen_array */
+/*! @tparam T the type to check */
 template <typename T>
 using require_eigen_array_t = require_t<is_eigen_array<std::decay_t<T>>>;
 
+/*! \brief Require type does not satisfy @ref is_eigen_array */
+/*! @tparam T the type to check */
 template <typename T>
 using require_not_eigen_array_t
     = require_not_t<is_eigen_array<std::decay_t<T>>>;
-=======
+
+/*! \brief Require any of the types satisfy @ref is_eigen_array */
+/*! @tparam Types The types that are checked */
+template <typename... Types>
+using require_any_eigen_array_t
+    = require_any_t<is_eigen_array<std::decay_t<Types>>...>;
+/*! @} */
+
+/**
+ * Check if a type is derived from `Eigen::MatrixBase` or `Eigen::ArrayBase`
+ * @tparam T type to check.
+ * @ingroup type_trait
+ */
+template <typename T>
+using is_eigen_matrix_or_array
+    = math::disjunction<is_eigen_matrix_base<T>, is_eigen_array<T>>;
+
 /*! \ingroup require_eigens_types */
 /*! \defgroup eigen_array_types eigen_array  */
 /*! \addtogroup eigen_array_types */
 /*! @{ */
 
 /*! \brief Require type satisfies @ref is_eigen_array */
-/*! @tparam T the type to check */
-template <typename T>
-using require_eigen_array_t = require_t<is_eigen_array<std::decay_t<T>>>;
-
-/*! \brief Require type does not satisfy @ref is_eigen_array */
-/*! @tparam T the type to check */
-template <typename T>
-using require_not_eigen_array_t
-    = require_not_t<is_eigen_array<std::decay_t<T>>>;
-
-/*! \brief Require any of the types satisfy @ref is_eigen_array */
-/*! @tparam Types The types that are checked */
-template <typename... Types>
-using require_any_eigen_array_t
-    = require_any_t<is_eigen_array<std::decay_t<Types>>...>;
-/*! @} */
->>>>>>> e1fcbe8d
-
-template <typename... Types>
-using require_any_eigen_array_t
-    = require_any_t<is_eigen_array<std::decay_t<Types>>...>;
-
-// STAN_ADD_REQUIRE_CONTAINER(eigen_array, is_eigen_array,
-// require_eigens_types);
-/**
- * Check if a type is derived from `Eigen::MatrixBase` or `Eigen::ArrayBase`
- * @tparam T type to check.
- * @ingroup type_trait
- */
-template <typename T>
-using is_eigen_matrix_or_array
-    = math::disjunction<is_eigen_matrix_base<T>, is_eigen_array<T>>;
-
-<<<<<<< HEAD
-// STAN_ADD_REQUIRE_UNARY(eigen_matrix_or_array, is_eigen_matrix_or_array,
-// require_eigens_types);
-// STAN_ADD_REQUIRE_CONTAINER(eigen_matrix_or_array, is_eigen_matrix_or_array,
-// require_eigens_types);
-
-=======
-/*! \ingroup require_eigens_types */
-/*! \defgroup eigen_array_types eigen_array  */
-/*! \addtogroup eigen_array_types */
-/*! @{ */
-
-/*! \brief Require type satisfies @ref is_eigen_array */
 /*! and value type satisfies `TypeCheck` */
 /*! @tparam TypeCheck The type trait to check the value type against */
 /*! @tparam Check The type to test @ref is_eigen_array for and whose @ref
  * value_type is checked with `TypeCheck` */
->>>>>>> e1fcbe8d
 template <template <class...> class TypeCheck, class... Check>
 using require_eigen_array_vt
     = require_t<container_type_check_base<is_eigen_array, value_type_t,
                                           TypeCheck, Check...>>;
-<<<<<<< HEAD
-=======
-/*! @} */
->>>>>>> e1fcbe8d
+/*! @} */
 
 namespace internal {
 template <typename T>
@@ -357,12 +270,5 @@
 struct is_eigen_contiguous_map
     : internal::is_eigen_contiguous_map_impl<std::decay_t<T>> {};
 
-<<<<<<< HEAD
-// STAN_ADD_REQUIRE_UNARY(eigen_contiguous_map, is_eigen_contiguous_map,
-// require_eigens_types);
-// STAN_ADD_REQUIRE_CONTAINER(eigen_contiguous_map, is_eigen_contiguous_map,
-// require_eigens_types);
-=======
->>>>>>> e1fcbe8d
 }  // namespace stan
 #endif