--- conflicted
+++ resolved
@@ -21,13 +21,6 @@
 struct is_eigen_dense_base
     : bool_constant<is_base_pointer_convertible<Eigen::DenseBase, T>::value> {};
 
-<<<<<<< HEAD
-// STAN_ADD_REQUIRE_UNARY(eigen_dense_base, is_eigen_dense_base,
-// require_eigens_types);
-template <typename T>
-using require_eigen_dense_base_t
-    = require_t<is_eigen_dense_base<std::decay_t<T>>>;
-=======
 /*! \ingroup require_eigens_types */
 /*! \defgroup eigen_dense_base_types eigen_dense_base  */
 /*! \addtogroup eigen_dense_base_types */
@@ -55,10 +48,7 @@
     = require_t<container_type_check_base<is_eigen_dense_base, value_type_t,
                                           TypeCheck, Check...>>;
 /*! @} */
->>>>>>> e1fcbe8d
 
-// STAN_ADD_REQUIRE_CONTAINER(eigen_dense_base, is_eigen_dense_base,
-// require_eigens_types);
 }  // namespace stan
 
 #endif