#ifndef STAN_MATH_PRIM_FUNCTOR_OPERANDS_AND_PARTIALS_HPP
#define STAN_MATH_PRIM_FUNCTOR_OPERANDS_AND_PARTIALS_HPP

#include <stan/math/prim/fun/Eigen.hpp>
#include <stan/math/prim/meta/require_generics.hpp>
#include <stan/math/prim/meta/return_type.hpp>
#include <stan/math/prim/functor/broadcast_array.hpp>
#include <vector>
#include <type_traits>
#include <tuple>

namespace stan {
namespace math {

template <typename Op1 = double, typename Op2 = double, typename Op3 = double,
          typename Op4 = double, typename Op5 = double, typename Op6 = double,
          typename Op7 = double, typename Op8 = double,
          typename T_return_type
          = return_type_t<Op1, Op2, Op3, Op4, Op5, Op6, Op7, Op8>>
class operands_and_partials;  // Forward declaration

namespace internal {

/** \ingroup type_trait
 * \callergraph
 * An edge holds both the operands and its associated
 * partial derivatives. They're held together in the
 * same class because then we can keep the templating logic that
 * specializes on type of operand in one place.
 *
 * This is the base template class that ends up getting instantiated
 * for arithmetic primitives (doubles and ints).
 *
 * NB: since ops_partials_edge.partials_ and ops_partials_edge.partials_vec
 * are sometimes represented internally as a broadcast_array, we need to take
 * care with assignments to them. Indeed, we can assign any right hand side
 * which allows for indexing to a broadcast_array. The resulting behaviour is
 * that the entry for the first index is what gets assigned. The most common
 * use-case should be where the rhs is some container of length 1.
 *
 * @tparam ViewElt the type we expect to be at partials_[i]
 * @tparam Op the type of the operand
 */
template <typename ViewElt, typename Op, typename Enable = void>
class ops_partials_edge;

/**
 * Class representing an edge with an inner type of double. This class
 *  should never be used by the program and only exists so that
 *  developer can write functions using `operands_and_partials` that works for
 *  double, vars, and fvar types.
 * @tparam ViewElt One of `double`, `var`, `fvar`.
 * @tparam Op The type of the input operand. It's scalar type
 *  for this specialization must be a `Arithmetic`
 */
template <typename ViewElt, typename Op>
struct ops_partials_edge<ViewElt, Op, require_st_arithmetic<Op>> {
  using inner_op = std::conditional_t<is_eigen<value_type_t<Op>>::value,
                                      value_type_t<Op>, Op>;
  using partials_t = empty_broadcast_array<ViewElt, inner_op>;
  /**
   * The `partials_` are always called in `if` statements that will be
   *  removed by the dead code elimination pass of the compiler. So if we ever
   *  move up to C++17 these can be made into `constexpr if` and
   *  this can be deleted.
   */
  partials_t partials_;
  empty_broadcast_array<partials_t, inner_op> partials_vec_;
  static constexpr double operands_{0};
  ops_partials_edge() = default;

  template <typename T,
            require_not_same_t<
                std::decay_t<T>,
                std::decay_t<ops_partials_edge<
                    ViewElt, Op, require_st_arithmetic<Op>>>>* = nullptr>
  explicit ops_partials_edge(T&& /* op */) noexcept {}

  /**
   * Get the operand for the edge. For doubles this is a compile time
   * expression returning zero.
   */
  static constexpr auto operand() noexcept { return static_cast<double>(0.0); }

  /**
   * Get the partial for the edge. For doubles this is a compile time
   * expression returning zero.
   */
  static constexpr auto partial() noexcept { return static_cast<double>(0.0); }
  /**
   * Return the tangent for the edge. For doubles this is a comple time
   * expression returning zero.
   */
  static constexpr double dx() { return static_cast<double>(0); }
  /**
   * Return the size of the operand for the edge. For doubles this is a comple
   * time expression returning zero.
   */
<<<<<<< HEAD
  static constexpr int size() { return 0; }  // reverse mode
=======
  static constexpr int size() noexcept { return 0; }  // reverse mode

 private:
  template <typename, typename, typename, typename, typename, typename,
            typename, typename, typename>
  friend class stan::math::operands_and_partials;
>>>>>>> d648ac14
};

template <typename ViewElt, typename Op>
constexpr double
    ops_partials_edge<ViewElt, Op, require_st_arithmetic<Op>>::operands_;

}  // namespace internal

/** \ingroup type_trait
 * \callergraph
 * This template builds partial derivatives with respect to a
 * set of
 * operands. There are two reason for the generality of this
 * class. The first is to handle vector and scalar arguments
 * without needing to write additional code. The second is to use
 * this class for writing probability distributions that handle
 * primitives, reverse mode, and forward mode variables
 * seamlessly.
 *
 * Conceptually, this class is used when we want to manually calculate
 * the derivative of a function and store this manual result on the
 * autodiff stack in a sort of "compressed" form. Think of it like an
 * easy-to-use interface to rev/core/precomputed_gradients.
 *
 * This class supports nested container ("multivariate") use-cases
 * as well by exposing a partials_vec_ member on edges of the
 * appropriate type.
 *
 * This base template is instantiated when all operands are
 * primitives and we don't want to calculate derivatives at
 * all. So all Op1 - Op8 must be arithmetic primitives
 * like int or double. This is controlled with the
 * T_return_type type parameter.
 *
 * @tparam Op1 type of the first operand
 * @tparam Op2 type of the second operand
 * @tparam Op3 type of the third operand
 * @tparam Op4 type of the fourth operand
 * @tparam Op5 type of the fifth operand
 * @tparam Op6 type of the sixth operand
 * @tparam Op7 type of the seventh operand
 * @tparam Op8 type of the eighth operand
 * @tparam T_return_type return type of the expression. This defaults
 *   to calling a template metaprogram that calculates the scalar
 *   promotion of Op1..Op8
 */
template <typename Op1, typename Op2, typename Op3, typename Op4, typename Op5,
          typename Op6, typename Op7, typename Op8, typename T_return_type>
class operands_and_partials {
 public:
  explicit operands_and_partials(const Op1& /* op1 */) noexcept {}
  operands_and_partials(const Op1& /* op1 */, const Op2& /* op2 */) noexcept {}
  operands_and_partials(const Op1& /* op1 */, const Op2& /* op2 */,
                        const Op3& /* op3 */) noexcept {}
  operands_and_partials(const Op1& /* op1 */, const Op2& /* op2 */,
                        const Op3& /* op3 */, const Op4& /* op4 */) noexcept {}
  operands_and_partials(const Op1& /* op1 */, const Op2& /* op2 */,
                        const Op3& /* op3 */, const Op4& /* op4 */,
                        const Op5& /* op5 */) noexcept {}
  operands_and_partials(const Op1& /* op1 */, const Op2& /* op2 */,
                        const Op3& /* op3 */, const Op4& /* op4 */,
                        const Op5& /* op5 */, const Op6& /* op6 */) noexcept {}
  operands_and_partials(const Op1& /* op1 */, const Op2& /* op2 */,
                        const Op3& /* op3 */, const Op4& /* op4 */,
                        const Op5& /* op5 */, const Op6& /* op6 */,
                        const Op7& /* op7 */) noexcept {}
  operands_and_partials(const Op1& /* op1 */, const Op2& /* op2 */,
                        const Op3& /* op3 */, const Op4& /* op4 */,
                        const Op5& /* op5 */, const Op6& /* op6 */,
                        const Op7& /* op7 */, const Op8& /* op8 */) noexcept {}

  /** \ingroup type_trait
   * Build the node to be stored on the autodiff graph.
   * This should contain both the value and the tangent.
   *
   * For scalars (this implementation), we don't calculate any derivatives.
   * For reverse mode, we end up returning a type of var that will calculate
   * the appropriate adjoint using the stored operands and partials.
   * Forward mode just calculates the tangent on the spot and returns it in
   * a vanilla fvar.
   *
   * @param value the return value of the function we are compressing
   * @return the value with its derivative
   */
  inline double build(double value) const noexcept { return value; }

  // These will always be 0 size base template instantiations (above).
  internal::ops_partials_edge<double, std::decay_t<Op1>> edge1_;
  internal::ops_partials_edge<double, std::decay_t<Op2>> edge2_;
  internal::ops_partials_edge<double, std::decay_t<Op3>> edge3_;
  internal::ops_partials_edge<double, std::decay_t<Op4>> edge4_;
  internal::ops_partials_edge<double, std::decay_t<Op5>> edge5_;
  internal::ops_partials_edge<double, std::decay_t<Op6>> edge6_;
  internal::ops_partials_edge<double, std::decay_t<Op7>> edge7_;
  internal::ops_partials_edge<double, std::decay_t<Op8>> edge8_;
};

}  // namespace math
}  // namespace stan
#endif<|MERGE_RESOLUTION|>--- conflicted
+++ resolved
@@ -96,16 +96,7 @@
    * Return the size of the operand for the edge. For doubles this is a comple
    * time expression returning zero.
    */
-<<<<<<< HEAD
   static constexpr int size() { return 0; }  // reverse mode
-=======
-  static constexpr int size() noexcept { return 0; }  // reverse mode
-
- private:
-  template <typename, typename, typename, typename, typename, typename,
-            typename, typename, typename>
-  friend class stan::math::operands_and_partials;
->>>>>>> d648ac14
 };
 
 template <typename ViewElt, typename Op>
