--- conflicted
+++ resolved
@@ -27,8 +27,6 @@
 #include <stan/math/prim/functor/integrate_1d.hpp>
 #include <queue>
 #include <tuple>
-#include <iostream>
-#include <boost/math/quadrature/gauss_kronrod.hpp>
 
 namespace stan {
 namespace math {
@@ -95,11 +93,7 @@
  * Compute a matrix [p] of all [dim]-component vectors
  * with [k] components equal to [lambda] and other components equal to zero.
  *
-<<<<<<< HEAD
- * @param[in,out] p vector of vectors
-=======
  * @param[in,out] p matrix
->>>>>>> e1fcbe8d
  * @param k number of components equal to lambda
  * @param lambda scalar
  * @param dim dimension
@@ -121,19 +115,11 @@
 }
 
 /**
-<<<<<<< HEAD
- * Compute a vector [p] of all [dim]-component vectors
- * with [k] components equal to [±lambda] and other components equal to zero
- * (with all possible signs).
- *
- * @param[in,out] p vector of vectors
-=======
  * Compute a matrix [p] of all [dim]-component vectors
  * with [k] components equal to [±lambda] and other components equal to zero
  * (with all possible signs).
  *
  * @param[in,out] p matrix
->>>>>>> e1fcbe8d
  * @param k number of components equal to lambda
  * @param lambda scalar
  * @param dim dimension
@@ -434,17 +420,6 @@
       std::array<Eigen::Matrix<double, Eigen::Dynamic, Eigen::Dynamic>, 4>,
       Eigen::Matrix<double, 5, 1>, Eigen::Matrix<double, 4, 1>>
       genz_malik;
-<<<<<<< HEAD
-
-  auto gk_lambda = [&integrand, &pars](auto&& c) {
-    return stan::math::apply(
-        [](auto&& integrand, auto&& c, auto&&... args) {
-          return integrand(c, args...);
-        },
-        pars, integrand, c);
-  };
-=======
->>>>>>> e1fcbe8d
 
   if (dim == 1) {
     std::tie(result, err)
@@ -504,13 +479,8 @@
       std::tie(result_2, err_2, kdivide_2) = internal::integrate_GenzMalik(
           integrand, genz_malik, dim, box.a_, mb, pars);
     }
-<<<<<<< HEAD
-    box_t box1(std::move(ma), std::move(box.b_), result_1, kdivide_1);
-    box_t box2(std::move(box.a_), std::move(mb), result_2, kdivide_2);
-=======
     box_t box1(std::move(ma), box.b_, result_1, kdivide_1);
     box_t box2(box.a_, std::move(mb), result_2, kdivide_2);
->>>>>>> e1fcbe8d
     result += result_1 + result_2 - box.I_;
     err += err_1 + err_2 - err_vec[err_idx];
     ms[err_idx].I_ = 0;
