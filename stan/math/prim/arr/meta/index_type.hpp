#ifndef STAN_MATH_PRIM_ARR_META_INDEX_TYPE_HPP
#define STAN_MATH_PRIM_ARR_META_INDEX_TYPE_HPP

#include <stan/math/prim/arr/meta/is_vector.hpp>
#include <stan/math/prim/scal/meta/index_type.hpp>
#include <type_traits>
#include <vector>

namespace stan {
namespace math {

/**
 * Template metaprogram class to compute the type of index for a
 * standard vector.
 *
 * @tparam T type of elements in standard vector.
 */
template <typename T>
<<<<<<< HEAD
struct index_type<std::vector<T> > {
  /**
   * Typedef for index of standard vectors.
   */
  using type = typename std::vector<T>::size_type;
=======
struct index_type<T, std::enable_if_t<is_std_vector<T>::value>> {
  using type = typename std::decay_t<T>::size_type;
>>>>>>> 54277ffc
};

}  // namespace math
}  // namespace stan

#endif<|MERGE_RESOLUTION|>--- conflicted
+++ resolved
@@ -16,16 +16,8 @@
  * @tparam T type of elements in standard vector.
  */
 template <typename T>
-<<<<<<< HEAD
-struct index_type<std::vector<T> > {
-  /**
-   * Typedef for index of standard vectors.
-   */
-  using type = typename std::vector<T>::size_type;
-=======
 struct index_type<T, std::enable_if_t<is_std_vector<T>::value>> {
   using type = typename std::decay_t<T>::size_type;
->>>>>>> 54277ffc
 };
 
 }  // namespace math
