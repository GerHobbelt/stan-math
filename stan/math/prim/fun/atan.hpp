#ifndef STAN_MATH_PRIM_FUN_ATAN_HPP
#define STAN_MATH_PRIM_FUN_ATAN_HPP

#include <stan/math/prim/core.hpp>
#include <stan/math/prim/meta.hpp>
#include <stan/math/prim/fun/atanh.hpp>
#include <stan/math/prim/fun/Eigen.hpp>
#include <stan/math/prim/fun/i_times.hpp>
#include <stan/math/prim/functor/apply_scalar_unary.hpp>
#include <stan/math/prim/functor/apply_vector_unary.hpp>
#include <cmath>
#include <complex>

namespace stan {
namespace math {

/**
 * Structure to wrap \c atan() so it can be vectorized.
 *
 * @tparam T type of variable
 * @param x variable
 * @return Arctan of x in radians.
 */
struct atan_fun {
  template <typename T>
  static inline T fun(const T& x) {
    using std::atan;
    return atan(x);
  }
};

/**
 * Returns the elementwise \c atan() of the input,
 * which may be a scalar or any Stan container of numeric scalars.
 *
 * @tparam Container type of container
 * @param x container
 * @return Arctan of each value in x, in radians.
 */
<<<<<<< HEAD
template <typename Container,
          require_not_container_st<std::is_arithmetic, Container>* = nullptr,
          require_not_var_matrix_t<Container>* = nullptr,
          require_all_not_nonscalar_prim_or_rev_kernel_expression_t<Container>* = nullptr>
=======
template <
    typename Container,
    require_not_container_st<std::is_arithmetic, Container>* = nullptr,
    require_not_var_matrix_t<Container>* = nullptr,
    require_all_not_nonscalar_prim_or_rev_kernel_expression_t<T>* = nullptr>
>>>>>>> ba7dae73
inline auto atan(const Container& x) {
  return apply_scalar_unary<atan_fun, Container>::apply(x);
}

/**
 * Version of atan() that accepts std::vectors, Eigen Matrix/Array objects,
 *  or expressions, and containers of these.
 *
 * @tparam Container Type of x
 * @param x Container
 * @return Elementwise atan of members of container.
 */
template <typename Container,
          require_container_st<std::is_arithmetic, Container>* = nullptr>
inline auto atan(const Container& x) {
  return apply_vector_unary<Container>::apply(
      x, [](const auto& v) { return v.array().atan(); });
}

namespace internal {
/**
 * Return the arc tangent of the complex argument.
 *
 * @tparam V value type of argument
 * @param[in] z argument
 * @return arc tangent of the argument
 */
template <typename V>
inline std::complex<V> complex_atan(const std::complex<V>& z) {
  return neg_i_times(atanh(i_times(z)));
}
}  // namespace internal

}  // namespace math
}  // namespace stan

#endif<|MERGE_RESOLUTION|>--- conflicted
+++ resolved
@@ -37,18 +37,11 @@
  * @param x container
  * @return Arctan of each value in x, in radians.
  */
-<<<<<<< HEAD
-template <typename Container,
-          require_not_container_st<std::is_arithmetic, Container>* = nullptr,
-          require_not_var_matrix_t<Container>* = nullptr,
-          require_all_not_nonscalar_prim_or_rev_kernel_expression_t<Container>* = nullptr>
-=======
 template <
     typename Container,
     require_not_container_st<std::is_arithmetic, Container>* = nullptr,
     require_not_var_matrix_t<Container>* = nullptr,
-    require_all_not_nonscalar_prim_or_rev_kernel_expression_t<T>* = nullptr>
->>>>>>> ba7dae73
+    require_all_not_nonscalar_prim_or_rev_kernel_expression_t<Container>* = nullptr>
 inline auto atan(const Container& x) {
   return apply_scalar_unary<atan_fun, Container>::apply(x);
 }
