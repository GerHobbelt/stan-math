#ifndef STAN_MATH_PRIM_FUN_OFFSET_MULTIPLIER_CONSTRAIN_HPP
#define STAN_MATH_PRIM_FUN_OFFSET_MULTIPLIER_CONSTRAIN_HPP

#include <stan/math/prim/meta.hpp>
#include <stan/math/prim/err.hpp>
#include <stan/math/prim/fun/fma.hpp>
#include <stan/math/prim/fun/identity_constrain.hpp>
#include <stan/math/prim/fun/multiply_log.hpp>
#include <stan/math/prim/fun/size.hpp>
#include <stan/math/prim/fun/sum.hpp>
#include <stan/math/prim/fun/to_ref.hpp>
#include <cmath>

namespace stan {
namespace math {

/**
 * Return the linearly transformed value for the specified unconstrained input
 * and specified offset and multiplier.
 *
 * <p>The transform applied is
 *
 * <p>\f$f(x) = mu + sigma * x\f$
 *
 * <p>where mu is the offset and sigma is the multiplier.
 *
 * <p>If the offset is zero and the multiplier is one this
 * reduces to <code>identity_constrain(x)</code>.
 *
 * @tparam T type of scalar
 * @tparam M type of offset
 * @tparam S type of multiplier
 * @param[in] x Unconstrained scalar input
 * @param[in] mu offset of constrained output
 * @param[in] sigma multiplier of constrained output
 * @return linear transformed value corresponding to inputs
 * @throw std::domain_error if sigma <= 0
 * @throw std::domain_error if mu is not finite
 */
template <typename T, typename M, typename S>
inline auto offset_multiplier_constrain(const T& x, const M& mu,
                                        const S& sigma) {
  const char* function = "offset_multiplier_constrain";
  const auto& mu_ref = to_ref(mu);
  const auto& sigma_ref = to_ref(sigma);
  check_consistent_sizes(function, "offset", mu, "multiplier", sigma,
<<<<<<< HEAD
			 "parameter", x);
  check_finite(function, "offset", value_of_rec(mu_ref));
  check_positive_finite(function, "multiplier", value_of_rec(sigma_ref));
=======
                         "parameter", x);
>>>>>>> 2646bb21
  return fma(sigma_ref, x, mu_ref);
}

/**
 * Return the linearly transformed value for the specified unconstrained input
 * and specified offset and multiplier, incrementing the specified
 * reference with the log absolute Jacobian determinant of the
 * transform.
 *
 * <p>The transform applied is
 *
 * <p>\f$f(x) = mu + sigma * x\f$
 *
 * <p>where mu is the offset and sigma is the multiplier.
 *
 * If the offset is zero and multiplier is one, this function
 * reduces to <code>identity_constraint(x, lp)</code>.
 *
 * @tparam T type of scalar
 * @tparam M type of offset
 * @tparam S type of multiplier
 * @param[in] x Unconstrained scalar input
 * @param[in] mu offset of constrained output
 * @param[in] sigma multiplier of constrained output
 * @param[in,out] lp Reference to log probability to increment.
 * @return linear transformed value corresponding to inputs
 * @throw std::domain_error if sigma <= 0
 * @throw std::domain_error if mu is not finite
 */
template <typename T, typename M, typename S>
inline auto offset_multiplier_constrain(const T& x, const M& mu, const S& sigma,
                                        return_type_t<T, M, S>& lp) {
  const char* function = "offset_multiplier_constrain";
  const auto& mu_ref = to_ref(mu);
  const auto& sigma_ref = to_ref(sigma);
  check_consistent_sizes(function, "offset", mu, "multiplier", sigma,
<<<<<<< HEAD
			 "parameter", x);
  check_finite(function, "offset", value_of_rec(mu_ref));
  check_positive_finite(function, "multiplier", value_of_rec(sigma_ref));
  if(size(sigma_ref) == 1 && size(x) > 1) {
=======
                         "parameter", x);
  if (size(sigma_ref) == 1 && size(x) > 1) {
>>>>>>> 2646bb21
    lp += sum(multiply_log(size(x), sigma_ref));
  } else {
    lp += sum(log(sigma_ref));
  }
  return fma(sigma_ref, x, mu_ref);
}

/**
 * Overload for array of x and non-array mu and sigma
 */
template <typename T, typename M, typename S,
          require_all_not_std_vector_t<M, S>* = nullptr>
inline auto offset_multiplier_constrain(const std::vector<T>& x, const M& mu,
                                        const S& sigma) {
  std::vector<
      plain_type_t<decltype(offset_multiplier_constrain(x[0], mu, sigma))>>
      ret;
  ret.reserve(x.size());
  const auto& mu_ref = to_ref(mu);
  const auto& sigma_ref = to_ref(sigma);
  for (size_t i = 0; i < x.size(); ++i) {
    ret.emplace_back(offset_multiplier_constrain(x[i], mu_ref, sigma_ref));
  }
  return ret;
}

/**
 * Overload for array of x and non-array mu and sigma with lp
 */
template <typename T, typename M, typename S,
          require_all_not_std_vector_t<M, S>* = nullptr>
inline auto offset_multiplier_constrain(const std::vector<T>& x, const M& mu,
                                        const S& sigma,
                                        return_type_t<T, M, S>& lp) {
  std::vector<
      plain_type_t<decltype(offset_multiplier_constrain(x[0], mu, sigma, lp))>>
      ret;
  ret.reserve(x.size());
  const auto& mu_ref = to_ref(mu);
  const auto& sigma_ref = to_ref(sigma);
  for (size_t i = 0; i < x.size(); ++i) {
    ret.emplace_back(offset_multiplier_constrain(x[i], mu_ref, sigma_ref, lp));
  }
  return ret;
}

/**
 * Overload for array of x and sigma and non-array mu
 */
template <typename T, typename M, typename S,
          require_not_std_vector_t<M>* = nullptr>
inline auto offset_multiplier_constrain(const std::vector<T>& x, const M& mu,
                                        const std::vector<S>& sigma) {
  check_matching_dims("offset_multiplier_constrain", "x", x, "sigma", sigma);
  std::vector<
      plain_type_t<decltype(offset_multiplier_constrain(x[0], mu, sigma[0]))>>
      ret;
  ret.reserve(x.size());
  const auto& mu_ref = to_ref(mu);
  for (size_t i = 0; i < x.size(); ++i) {
    ret.emplace_back(offset_multiplier_constrain(x[i], mu_ref, sigma[i]));
  }
  return ret;
}

/**
 * Overload for array of x and sigma and non-array mu with lp
 */
template <typename T, typename M, typename S,
          require_not_std_vector_t<M>* = nullptr>
inline auto offset_multiplier_constrain(const std::vector<T>& x, const M& mu,
                                        const std::vector<S>& sigma,
                                        return_type_t<T, M, S>& lp) {
  check_matching_dims("offset_multiplier_constrain", "x", x, "sigma", sigma);
  std::vector<plain_type_t<decltype(
      offset_multiplier_constrain(x[0], mu, sigma[0], lp))>>
      ret;
  ret.reserve(x.size());
  const auto& mu_ref = to_ref(mu);
  for (size_t i = 0; i < x.size(); ++i) {
    ret.emplace_back(offset_multiplier_constrain(x[i], mu_ref, sigma[i], lp));
  }
  return ret;
}

/**
 * Overload for array of x and mu and non-array sigma
 */
template <typename T, typename M, typename S,
          require_not_std_vector_t<S>* = nullptr>
inline auto offset_multiplier_constrain(const std::vector<T>& x,
                                        const std::vector<M>& mu,
                                        const S& sigma) {
  check_matching_dims("offset_multiplier_constrain", "x", x, "mu", mu);
  std::vector<
      plain_type_t<decltype(offset_multiplier_constrain(x[0], mu[0], sigma))>>
      ret;
  ret.reserve(x.size());
  const auto& sigma_ref = to_ref(sigma);
  for (size_t i = 0; i < x.size(); ++i) {
    ret.emplace_back(offset_multiplier_constrain(x[i], mu[i], sigma_ref));
  }
  return ret;
}

/**
 * Overload for array of x and mu and non-array sigma with lp
 */
template <typename T, typename M, typename S,
          require_not_std_vector_t<S>* = nullptr>
inline auto offset_multiplier_constrain(const std::vector<T>& x,
                                        const std::vector<M>& mu,
                                        const S& sigma,
                                        return_type_t<T, M, S>& lp) {
  check_matching_dims("offset_multiplier_constrain", "x", x, "mu", mu);
  std::vector<plain_type_t<decltype(
      offset_multiplier_constrain(x[0], mu[0], sigma, lp))>>
      ret;
  ret.reserve(x.size());
  const auto& sigma_ref = to_ref(sigma);
  for (size_t i = 0; i < x.size(); ++i) {
    ret.emplace_back(offset_multiplier_constrain(x[i], mu[i], sigma_ref, lp));
  }
  return ret;
}

/**
 * Overload for array of x, mu, and sigma
 */
template <typename T, typename M, typename S>
inline auto offset_multiplier_constrain(const std::vector<T>& x,
                                        const std::vector<M>& mu,
                                        const std::vector<S>& sigma) {
  check_matching_dims("offset_multiplier_constrain", "x", x, "mu", mu);
  check_matching_dims("offset_multiplier_constrain", "x", x, "sigma", sigma);
  std::vector<plain_type_t<decltype(
      offset_multiplier_constrain(x[0], mu[0], sigma[0]))>>
      ret;
  ret.reserve(x.size());
  for (size_t i = 0; i < x.size(); ++i) {
    ret.emplace_back(offset_multiplier_constrain(x[i], mu[i], sigma[i]));
  }
  return ret;
}

/**
 * Overload for array of x, mu, and sigma with lp
 */
template <typename T, typename M, typename S>
inline auto offset_multiplier_constrain(const std::vector<T>& x,
                                        const std::vector<M>& mu,
                                        const std::vector<S>& sigma,
                                        return_type_t<T, M, S>& lp) {
  check_matching_dims("offset_multiplier_constrain", "x", x, "mu", mu);
  check_matching_dims("offset_multiplier_constrain", "x", x, "sigma", sigma);
  std::vector<plain_type_t<decltype(
      offset_multiplier_constrain(x[0], mu[0], sigma[0], lp))>>
      ret;
  ret.reserve(x.size());
  for (size_t i = 0; i < x.size(); ++i) {
    ret.emplace_back(offset_multiplier_constrain(x[i], mu[i], sigma[i], lp));
  }
  return ret;
}

}  // namespace math
}  // namespace stan

#endif<|MERGE_RESOLUTION|>--- conflicted
+++ resolved
@@ -44,13 +44,9 @@
   const auto& mu_ref = to_ref(mu);
   const auto& sigma_ref = to_ref(sigma);
   check_consistent_sizes(function, "offset", mu, "multiplier", sigma,
-<<<<<<< HEAD
 			 "parameter", x);
   check_finite(function, "offset", value_of_rec(mu_ref));
   check_positive_finite(function, "multiplier", value_of_rec(sigma_ref));
-=======
-                         "parameter", x);
->>>>>>> 2646bb21
   return fma(sigma_ref, x, mu_ref);
 }
 
@@ -87,15 +83,10 @@
   const auto& mu_ref = to_ref(mu);
   const auto& sigma_ref = to_ref(sigma);
   check_consistent_sizes(function, "offset", mu, "multiplier", sigma,
-<<<<<<< HEAD
 			 "parameter", x);
   check_finite(function, "offset", value_of_rec(mu_ref));
   check_positive_finite(function, "multiplier", value_of_rec(sigma_ref));
   if(size(sigma_ref) == 1 && size(x) > 1) {
-=======
-                         "parameter", x);
-  if (size(sigma_ref) == 1 && size(x) > 1) {
->>>>>>> 2646bb21
     lp += sum(multiply_log(size(x), sigma_ref));
   } else {
     lp += sum(log(sigma_ref));
