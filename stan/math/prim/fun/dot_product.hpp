--- conflicted
+++ resolved
@@ -19,15 +19,9 @@
  * size or if they are both not vector dimensioned.
  */
 template <typename Vec1, typename Vec2,
-<<<<<<< HEAD
-          typename = require_all_eigen_vector_t<Vec1, Vec2>,
-          typename = require_not_var_t<return_type_t<Vec1, Vec2>>>
+          require_all_eigen_vector_t<Vec1, Vec2>* = nullptr,
+          require_not_var_t<return_type_t<Vec1, Vec2>>* = nullptr>
 inline auto dot_product(const Vec1 &v1, const Vec2 &v2) {
-=======
-          require_all_eigen_vector_t<Vec1, Vec2> * = nullptr,
-          require_all_not_eigen_vt<is_var, Vec1, Vec2> * = nullptr>
-inline return_type_t<Vec1, Vec2> dot_product(const Vec1 &v1, const Vec2 &v2) {
->>>>>>> e684aa6e
   check_matching_sizes("dot_product", "v1", v1, "v2", v2);
   return v1.dot(v2);
 }
@@ -40,8 +34,8 @@
  * @param length Length of both arrays.
  */
 template <typename Scalar1, typename Scalar2,
-          typename = require_all_stan_scalar_t<Scalar1, Scalar2>,
-          typename = require_all_not_var_t<Scalar1, Scalar2>>
+          require_all_stan_scalar_t<Scalar1, Scalar2>* = nullptr,
+          require_all_not_var_t<Scalar1, Scalar2>* = nullptr>
 inline auto dot_product(const Scalar1 *v1, const Scalar2 *v2, size_t length) {
   return_type_t<Scalar1, Scalar2> result = 0;
   for (size_t i = 0; i < length; i++) {
@@ -58,7 +52,7 @@
  * @throw std::domain_error if the vectors are not the same size.
  */
 template <typename Scalar1, typename Scalar2, typename Alloc1, typename Alloc2,
-          require_all_stan_scalar_t<Scalar1, Scalar2> * = nullptr>
+          require_all_stan_scalar_t<Scalar1, Scalar2>* = nullptr>
 inline return_type_t<Scalar1, Scalar2> dot_product(
     const std::vector<Scalar1, Alloc1> &v1,
     const std::vector<Scalar2, Alloc2> &v2) {
