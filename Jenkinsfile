--- conflicted
+++ resolved
@@ -4,11 +4,8 @@
 
 def runTests(String testPath, boolean jumbo = false) {
     try {
-<<<<<<< HEAD
-=======
         sh "cat make/local"
         sh "make print-compiler-flags"
->>>>>>> e1fcbe8d
         if (jumbo && !params.disableJumbo) {
             sh "python3 runTests.py -j${env.PARALLEL} ${testPath} --jumbo --debug"
         } else {
@@ -349,6 +346,7 @@
                             runTests("test/unit/multiple_translation_units_test.cpp")
                         }
                     }
+                    post { always { retry(3) { deleteDir() } } }
                 }
             }
         }
@@ -398,6 +396,7 @@
                             sh "python ./test/varmat_compatibility_test.py"
                             withEnv(['PATH+TBB=./lib/tbb']) {
                                 sh "python ./test/expressions/test_expression_testing_framework.py"
+                                sh "cat make/local"
                                 try { sh "./runTests.py -j${PARALLEL} test/expressions" }
                                 finally { junit 'test/**/*.xml' }
                             }
@@ -405,6 +404,7 @@
                             sh "echo STAN_THREADS=true >> make/local"
                             withEnv(['PATH+TBB=./lib/tbb']) {
                                 try {
+                                    sh "cat make/local"
                                     sh "./runTests.py -j${PARALLEL} test/expressions --only-functions reduce_sum map_rect"
 				                }
                                 finally { junit 'test/**/*.xml' }
@@ -503,6 +503,7 @@
                                             sh "echo CXXFLAGS+=-DSTAN_PROB_TEST_ALL >> make/local"
                                         }
                                     }
+                                    sh "cat make/local"
                                     sh "./runTests.py -j${PARALLEL} ${names}"
                                 }
                                 deleteDir()
